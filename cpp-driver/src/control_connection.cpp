/*
  Copyright (c) DataStax, Inc.

  Licensed under the Apache License, Version 2.0 (the "License");
  you may not use this file except in compliance with the License.
  You may obtain a copy of the License at

  http://www.apache.org/licenses/LICENSE-2.0

  Unless required by applicable law or agreed to in writing, software
  distributed under the License is distributed on an "AS IS" BASIS,
  WITHOUT WARRANTIES OR CONDITIONS OF ANY KIND, either express or implied.
  See the License for the specific language governing permissions and
  limitations under the License.
*/

#include "control_connection.hpp"

#include "collection_iterator.hpp"
#include "constants.hpp"
#include "event_response.hpp"
#include "load_balancing.hpp"
#include "logger.hpp"
#include "metadata.hpp"
#include "query_request.hpp"
#include "result_iterator.hpp"
#include "error_response.hpp"
#include "result_response.hpp"
#include "session.hpp"
#include "timer.hpp"
#include "utils.hpp"
#include "vector.hpp"

#include <algorithm>
#include <iomanip>
#include <iterator>

namespace cass {

/**
 * A class for handling a single query on behalf of the control connection.
 */
class ControlRequestCallback : public SimpleRequestCallback {
public:
  typedef SharedRefPtr<ControlRequestCallback> Ptr;
  typedef void (*Callback)(ControlRequestCallback*);

  /**
   * Constructor. Initialize with a query.
   *
   * @param query The query to run.
   * @param control_connection The control connection the query is run on.
   * @param callback A callback that handles a successful query.
   */
  ControlRequestCallback(const String& query,
                         ControlConnection* control_connection,
                         Callback callback)
    : SimpleRequestCallback(query)
    , control_connection_(control_connection)
    , callback_(callback) { }

  /**
   * Constructor. Initialize with a request object.
   *
   * @param request The request to run.
   * @param control_connection The control connection the request is run on.
   * @param callback A callback that handles a successful request.
   */
  ControlRequestCallback(const Request::ConstPtr& request,
                         ControlConnection* control_connection,
                         Callback callback)
    : SimpleRequestCallback(request)
    , control_connection_(control_connection)
    , callback_(callback) { }

  virtual void on_internal_set(ResponseMessage* response) {
    if (response->opcode() != CQL_OPCODE_RESULT) {
      control_connection_->defunct();
      return;
    }
    result_ = ResultResponse::Ptr(response->response_body());
    callback_(this);
  }

  virtual void on_internal_error(CassError code, const String& message) {
    control_connection_->defunct();
  }

  virtual void on_internal_timeout() {
    control_connection_->defunct();
  }

  ControlConnection* control_connection() { return control_connection_; }
  const ResultResponse::Ptr& result() const { return result_; }

private:
  ControlConnection* control_connection_;
  Callback callback_;
  ResultResponse::Ptr result_;
};

/**
 * A class for handling multiple simultaneous queries on behalf of the control
 * connection.
 */
class ChainedControlRequestCallback : public ChainedRequestCallback {
public:
  typedef SharedRefPtr<ChainedControlRequestCallback> Ptr;
  typedef void (*Callback)(ChainedControlRequestCallback*);

  /**
   * Constructor.
   *
   * @param key The key of the first query. Used to reference the query result.
   * @param query The first query.
   * @param control_connection The control connection to run the queries on.
   * @param callback The callback for a successful run of all the queries.
   */
  ChainedControlRequestCallback(const String& key, const String& query,
                                ControlConnection* control_connection,
                                Callback callback)
    : ChainedRequestCallback(key, query)
    , control_connection_(control_connection)
    , callback_(callback) { }

  virtual void on_chain_set() {
    for (Map::const_iterator it = responses().begin(),
         end = responses().end(); it != end; ++it) {
      if (it->second->opcode() != CQL_OPCODE_RESULT) {
        control_connection_->defunct();
        return;
      }
    }
    callback_(this);
  }

  virtual void on_chain_error(CassError code, const String& message) {
    control_connection_->defunct();
  }

  virtual void on_chain_timeout() {
    control_connection_->defunct();
  }

  ControlConnection* control_connection() { return control_connection_; }

private:
  ControlConnection* control_connection_;
  Callback callback_;
};


/**
 * A specialized request callback for handling node queries. This is needed for
 * new node, node moved and on up (w/ refresh) events.
 */
class RefreshNodeCallback : public ControlRequestCallback {
public:
  /**
   * Constructor.
   *
   * @param address The address of the host that changed.
   * @param type The type of node change.
   * @param is_all_peers If true then the whole "system.peers" table is queried
   * instead of querying by the peer's primary key.
   * @param query The query to run for the node change.
   * @param control_connection The control connection the query is run on.
   */
  RefreshNodeCallback(const Address& address,
                      ControlConnection::RefreshNodeType type,
                      bool is_all_peers,
                      const String& query,
                      ControlConnection* control_connection)
    : ControlRequestCallback(query,
                             control_connection,
                             ControlConnection::on_refresh_node)
    , address(address)
    , type(type)
    , is_all_peers(is_all_peers) { }

  const Address address;
  const ControlConnection::RefreshNodeType type;
  const bool is_all_peers;
};

/**
 * A specialized request callback for keyspace queries. This is needed for
 * keyspace change events.
 */
class RefreshKeyspaceCallback : public ControlRequestCallback {
public:
  /**
   * Constructor.
   *
   * @param keyspace_name The name of the keyspace that changed.
   * @param query The query to run for the keyspace change.
   * @param control_connection The control connection the query is run on.
   */
  RefreshKeyspaceCallback(const String& keyspace_name,
                          const String& query,
                          ControlConnection* control_connection)
    : ControlRequestCallback(query,
                             control_connection,
                             ControlConnection::on_refresh_keyspace)
    , keyspace_name(keyspace_name) { }

  const String keyspace_name;
};

/**
 * A specialized request callback for table queries. This is needed for
 * table change events. Table/Materialized View changes require querying
 * multiple tables (tables, columns and indexes) to get all the metadata
 * necessary.
 */
class RefreshTableCallback : public ChainedControlRequestCallback {
public:
  /**
   * Constructor.
   *
   * @param keyspace_name The name of the table/view's keyspace.
   * @param table_or_view_name The name of the table/view that changed.
   * @param key The query key of the first query.
   * @param query The first query to run.
   * @param control_connection The control connection to run the queries on.
   */
  RefreshTableCallback(const String& keyspace_name, const String& table_or_view_name,
                       const String& key, const String& query,
                       ControlConnection* control_connection)
    : ChainedControlRequestCallback(key, query,
                                    control_connection,
                                    ControlConnection::on_refresh_table_or_view)
    , keyspace_name(keyspace_name)
    , table_or_view_name(table_or_view_name) { }

  const String keyspace_name;
  const String table_or_view_name;
};

/**
 * A specialized request callback for user type queries. This is needed for
 * user type change events.
 */
class RefreshTypeCallback : public ControlRequestCallback {
public:
  /**
   * Constructor.
   *
   * @param keyspace_name The name of the type's keyspace.
   * @param type_name The name of the type that changed.
   * @param query The query to run for the type change.
   * @param control_connection The control connection to run the query on.
   */
  RefreshTypeCallback(const String& keyspace_name, const String& type_name,
                      const String& query,
                      ControlConnection* control_connection)
    : ControlRequestCallback(query,
                             control_connection,
                             ControlConnection::on_refresh_type)
    , keyspace_name(keyspace_name)
    , type_name(type_name) { }

  const String keyspace_name;
  const String type_name;
};

/**
 * A specialized request callback for function queries. This is needed for
 * function change events.
 */
class RefreshFunctionCallback : public ControlRequestCallback {
public:
  typedef Vector<String> StringVec;

  /**
   * Constructor.
   *
   * @param keyspace_name The name of the function/aggregate's keyspace.
   * @param function_name The name of the function/aggregate that changed.
   * @param arg_types The function/aggregate's argument types.
   * @param is_aggregate True if the function is an aggregate.
   * @param request The request to run for the function/aggregate change.
   * @param control_connection The control connection to run the query on.
   */
  RefreshFunctionCallback(const String& keyspace_name, const String& function_name,
                          const StringVec& arg_types, bool is_aggregate,
                          const Request::ConstPtr& request,
                          ControlConnection* control_connection)
    : ControlRequestCallback(request,
                             control_connection,
                             ControlConnection::on_refresh_function)
    , keyspace_name(keyspace_name)
    , function_name(function_name)
    , arg_types(arg_types)
    , is_aggregate(is_aggregate) { }

  const String keyspace_name;
  const String function_name;
  const StringVec arg_types;
  const bool is_aggregate;
};

/**
 * A no operation control connection listener. This is used if no listener
 * is set.
 */
class NopControlConnectionListener
    : public ControlConnectionListener {
public:
  virtual void on_up(const Address& address, const Host::Ptr& refreshed)  { }
  virtual void on_down(const Address& address)  { }

  virtual void on_add(const Host::Ptr& host)  { }
  virtual void on_remove(const Address& address)  { }

  virtual void on_update_schema(SchemaType type,
                                const ResultResponse::Ptr& result,
                                const String& keyspace_name,
                                const String& target_name)  { }

  virtual void on_drop_schema(SchemaType type,
                              const String& keyspace_name,
                              const String& target_name) { }

  virtual void on_close(ControlConnection* connection) { }
};

static NopControlConnectionListener nop_listener__;

ControlConnection::ControlConnection(const Connection::Ptr& connection,
                                     bool use_schema,
                                     bool token_aware_routing,
                                     bool refresh_node_info_on_up,
                                     const VersionNumber& server_version,
                                     ListenAddressMap listen_addresses)
  : connection_(connection)
  , use_schema_(use_schema)
  , token_aware_routing_(token_aware_routing)
  , refresh_node_info_on_up_(refresh_node_info_on_up)
  , server_version_(server_version)
  , listen_addresses_(listen_addresses)
  , listener_(&nop_listener__) {
  inc_ref();
}

<<<<<<< HEAD
void ControlConnection::connect(Session* session) {
  session_ = session;
  query_plan_.reset(Memory::allocate<ControlStartupQueryPlan>(session_->hosts_, // No hosts lock necessary (read-only)
                                                              session_->random_.get()));
  protocol_version_ = session_->config().protocol_version();
  use_schema_ = session_->config().use_schema();
  token_aware_routing_ = session_->config().default_profile().token_aware_routing();
  if (protocol_version_ < 0) {
    protocol_version_ = CASS_HIGHEST_SUPPORTED_PROTOCOL_VERSION;
  }

  if (use_schema_ || token_aware_routing_) {
    event_types_ = CASS_EVENT_TOPOLOGY_CHANGE | CASS_EVENT_STATUS_CHANGE |
                   CASS_EVENT_SCHEMA_CHANGE;
  } else {
    event_types_ = CASS_EVENT_TOPOLOGY_CHANGE | CASS_EVENT_STATUS_CHANGE;
  }
=======
int32_t ControlConnection::write_and_flush(const RequestCallback::Ptr& callback) {
  // Update the current time of the event loop because processing the token map
  // and schema metadata could take a bit of time.
  uv_update_time(connection_->loop());
>>>>>>> d0cfff93

  return connection_->write_and_flush(callback);
}

void ControlConnection::close() {
<<<<<<< HEAD
  state_ = CONTROL_STATE_CLOSED;
  if (connection_ != NULL) {
    connection_->close();
  }
  reconnect_timer_.stop();
}

void ControlConnection::schedule_reconnect(uint64_t ms) {
  reconnect_timer_.start(session_->loop(),
                         ms,
                         this,
                         ControlConnection::on_reconnect);
}

void ControlConnection::reconnect(bool retry_current_host) {
  if (state_ == CONTROL_STATE_CLOSED) {
    return;
  }

  if (!retry_current_host) {
    current_host_ = query_plan_->compute_next();
    if (!current_host_) {
      if (state_ == CONTROL_STATE_READY) {
        schedule_reconnect(1000); // TODO(mpenick): Configurable?
      } else {
        session_->on_control_connection_error(CASS_ERROR_LIB_NO_HOSTS_AVAILABLE,
                                              "No hosts available for the control connection");
      }
      return;
    }
  }

  if (connection_ != NULL) {
    connection_->close();
  }

  Connector::Ptr connector(Memory::allocate<Connector>(current_host_->address(),
                                                       protocol_version_,
                                                       this,
                                                       on_connect));

  connector->with_settings(ConnectionSettings(session_->config()))
           ->with_event_types(event_types_)
           ->with_listener(this)
           ->with_metrics(session_->metrics())
           ->connect(session_->loop());
}

void ControlConnection::on_close(Connection* connection) {
  // This pointer to the connection is no longer valid once it's closed
  connection_ = NULL;

  if (state_ != CONTROL_STATE_CLOSED) {
    LOG_WARN("Lost control connection to host %s",
             connection->address().to_string().c_str());
  }

  reconnect(false);
}

void ControlConnection::on_event(const EventResponse* response) {
  // Only process events after an initial set of hosts and schema have been
  // established. Adding a host from an UP/NEW_NODE event before the initial
  // set will cause the driver to hang waiting for an invalid pending pool
  // count.
  if (state_ != CONTROL_STATE_READY) return;

  switch (response->event_type()) {
    case CASS_EVENT_TOPOLOGY_CHANGE: {
      String address_str = response->affected_node().to_string();
      switch (response->topology_change()) {
        case EventResponse::NEW_NODE: {
          LOG_INFO("New node %s added", address_str.c_str());
          Host::Ptr host = session_->get_host(response->affected_node());
          if (!host) {
            host = session_->add_host(response->affected_node());
            refresh_node_info(host, true, true);
          }
          break;
        }

        case EventResponse::REMOVED_NODE: {
          LOG_INFO("Node %s removed", address_str.c_str());
          Host::Ptr host = session_->get_host(response->affected_node());
          if (host) {
            session_->on_remove(host);
            session_->token_map_host_remove(host);
          } else {
            LOG_DEBUG("Tried to remove host %s that doesn't exist", address_str.c_str());
          }
          break;
        }

        case EventResponse::MOVED_NODE:
          LOG_INFO("Node %s moved", address_str.c_str());
          Host::Ptr host = session_->get_host(response->affected_node());
          if (host) {
            refresh_node_info(host, false, true);
          } else {
            LOG_DEBUG("Move event for host %s that doesn't exist", address_str.c_str());
            session_->token_map_host_remove(host);
          }
          break;
      }
      break;
    }

    case CASS_EVENT_STATUS_CHANGE: {
      String address_str = response->affected_node().to_string();
      switch (response->status_change()) {
        case EventResponse::UP: {
          LOG_INFO("Node %s is up", address_str.c_str());
          on_up(response->affected_node());
          break;
        }

        case EventResponse::DOWN: {
          LOG_INFO("Node %s is down", address_str.c_str());
          on_down(response->affected_node());
          break;
        }
      }
      break;
    }

    case CASS_EVENT_SCHEMA_CHANGE:
      // Only handle keyspace events when using token-aware routing
      if (!use_schema_ &&
          response->schema_change_target() != EventResponse::KEYSPACE) {
        return;
      }

      LOG_DEBUG("Schema change (%d): %.*s %.*s\n",
                response->schema_change(),
                (int)response->keyspace().size(), response->keyspace().data(),
                (int)response->target().size(), response->target().data());

      switch (response->schema_change()) {
        case EventResponse::CREATED:
        case EventResponse::UPDATED:
          switch (response->schema_change_target()) {
            case EventResponse::KEYSPACE:
              refresh_keyspace(response->keyspace());
              break;
            case EventResponse::TABLE:
              refresh_table_or_view(response->keyspace(), response->target());
              break;
            case EventResponse::TYPE:
              refresh_type(response->keyspace(), response->target());
              break;
            case EventResponse::FUNCTION:
            case EventResponse::AGGREGATE:
              refresh_function(response->keyspace(),
                               response->target(),
                               response->arg_types(),
                               response->schema_change_target() == EventResponse::AGGREGATE);
              break;
          }
          break;

        case EventResponse::DROPPED:
          switch (response->schema_change_target()) {
            case EventResponse::KEYSPACE:
              session_->metadata().drop_keyspace(response->keyspace().to_string());
              break;
            case EventResponse::TABLE:
              session_->metadata().drop_table_or_view(response->keyspace().to_string(),
                                                      response->target().to_string());
              break;
            case EventResponse::TYPE:
              session_->metadata().drop_user_type(response->keyspace().to_string(),
                                                  response->target().to_string());
              break;
            case EventResponse::FUNCTION:
              session_->metadata().drop_function(response->keyspace().to_string(),
                                                 Metadata::full_function_name(response->target().to_string(),
                                                                              to_strings(response->arg_types())));
              break;
            case EventResponse::AGGREGATE:
              session_->metadata().drop_aggregate(response->keyspace().to_string(),
                                                  Metadata::full_function_name(response->target().to_string(),
                                                                               to_strings(response->arg_types())));
              break;
          }
          break;

      }
      break;

    default:
      assert(false);
      break;
  }
}

void ControlConnection::on_connect(Connector* connector) {
  ControlConnection* control_connection = static_cast<ControlConnection*>(connector->data());
  control_connection->handle_connect(connector);
}

void ControlConnection::handle_connect(Connector* connector) {
  if (connector->is_ok()) {
    LOG_DEBUG("Connection ready on host %s",
              connector->address().to_string().c_str());

    connection_ = connector->release_connection().get();

    // The control connection has to refresh meta when there's a reconnect because
    // events could have been missed while not connected.
    query_meta_hosts();
  } else {
    bool retry_current_host = false;

    if (state_ == CONTROL_STATE_NEW) {
      if (connector->is_invalid_protocol()) {
        if (protocol_version_ <= 1) {
          LOG_ERROR("Host %s does not support any valid protocol version",
                    connector->address().to_string().c_str());
          session_->on_control_connection_error(CASS_ERROR_LIB_UNABLE_TO_DETERMINE_PROTOCOL,
                                                "Not even protocol version 1 is supported");
          return;
        }

        int previous_version = protocol_version_;
        bool is_dse_version = protocol_version_ & DSE_PROTOCOL_VERSION_BIT;
        if (is_dse_version) {
          int dse_version = protocol_version_ & DSE_PROTOCOL_VERSION_MASK;
          if (dse_version <= 1) {
            // Start trying Cassandra protocol versions
            protocol_version_ = CASS_HIGHEST_SUPPORTED_PROTOCOL_VERSION;
          } else {
            protocol_version_--;
          }
        } else {
          protocol_version_--;
        }

        LOG_WARN("Host %s does not support protocol version %s. "
                 "Trying protocol version %s...",
                 connector->address().to_string().c_str(),
                 protocol_version_to_string(previous_version).c_str(),
                 protocol_version_to_string(protocol_version_).c_str());

        retry_current_host = true;
      } else if (connector->is_auth_error()) {
        session_->on_control_connection_error(CASS_ERROR_SERVER_BAD_CREDENTIALS,
                                              connector->error_message());
        return;
      } else if (connector->is_ssl_error()) {
        session_->on_control_connection_error(CASS_ERROR_LIB_UNABLE_TO_CONNECT,
                                              connector->error_message());
        return;
      }
    }

    // Don't log if the control connection is closing/closed or retrying because of
    // an invalid protocol error.
    if (state_ != CONTROL_STATE_CLOSED && !retry_current_host) {
      // Log only as an error if it's the initial attempt
      if (state_ == CONTROL_STATE_NEW) {
        LOG_ERROR("Unable to establish a control connection to host %s because of the following error: %s",
                  connector->address().to_string().c_str(),
                  connector->error_message().c_str());
      } else {
        LOG_WARN("Unable to reconnect control connection to host %s because of the following error: %s",
                 connector->address().to_string().c_str(),
                 connector->error_message().c_str());
      }
    }

    reconnect(retry_current_host);
  }
}

void ControlConnection::query_meta_hosts() {
  // This needs to happen before other schema metadata queries so that we have
  // a valid Cassandra version because this version determines which follow up
  // schema metadata queries are executed.
  ChainedRequestCallback::Ptr callback(
        Memory::allocate<ChainedControlRequestCallback>(
          "local", token_aware_routing_ ? SELECT_LOCAL_TOKENS : SELECT_LOCAL,
          this, ControlConnection::on_query_hosts)
        ->chain("peers", token_aware_routing_ ? SELECT_PEERS_TOKENS : SELECT_PEERS));

  connection_->write_and_flush(callback);
}

void ControlConnection::on_query_hosts(ChainedControlRequestCallback* callback) {
  ControlConnection* control_connection = callback->control_connection();
  Connection* connection = control_connection->connection_;
  if (connection == NULL) {
    return;
  }

  Session* session = control_connection->session_;

  if (control_connection->token_aware_routing_) {
    session->token_map_hosts_cleared();
  }

  bool is_initial_connection = (control_connection->state_ == CONTROL_STATE_NEW);

  // If the 'system.local' table is empty the connection isn't used as a control
  // connection because at least one node's information is required (itself). An
  // empty 'system.local' can happen during the bootstrapping process on some
  // versions of Cassandra. If this happens we defunct the connection and move
  // to the next node in the query plan.
  {
    Host::Ptr host = session->get_host(connection->address());
    if (host) {
      host->set_mark(session->current_host_mark_);

      ResultResponse::Ptr local_result(callback->result("local"));
      if (local_result && local_result->row_count() > 0) {
        control_connection->update_node_info(host, &local_result->first_row(), ADD_HOST);
        control_connection->cassandra_version_ = host->cassandra_version();
      } else {
        LOG_WARN("No row found in %s's local system table",
                 connection->address_string().c_str());
        connection->defunct();
        return;
      }
    } else {
      LOG_WARN("Host %s from local system table not found",
               connection->address_string().c_str());
      connection->defunct();
      return;
    }
  }

  {
    ResultResponse::Ptr peers_result(callback->result("peers"));
    if (peers_result) {
      ResultIterator rows(peers_result.get());
      while (rows.next()) {
        Address address;
        const Row* row = rows.row();
        if (!determine_address_for_peer_host(connection->address(),
                                             row->get_by_name("peer"),
                                             row->get_by_name("rpc_address"),
                                             &address)) {
          continue;
        }

        Host::Ptr host = session->get_host(address);
        bool is_new = false;
        if (!host) {
          is_new = true;
          host = session->add_host(address);
        }

        host->set_mark(session->current_host_mark_);

        control_connection->update_node_info(host, rows.row(), ADD_HOST);
        if (is_new && !is_initial_connection) {
          session->on_add(host);
        }
      }
    }
  }

  session->purge_hosts(is_initial_connection);

  if (control_connection->use_schema_ ||
      control_connection->token_aware_routing_) {
    control_connection->query_meta_schema();
  } else if (is_initial_connection) {
    control_connection->state_ = CONTROL_STATE_READY;
    session->on_control_connection_ready();
    // Create a new query plan that considers all the new hosts from the
    // "system" tables.
    control_connection->query_plan_.reset(session->new_query_plan());
  }
=======
  connection_->close();
>>>>>>> d0cfff93
}

void ControlConnection::defunct() {
  connection_->defunct();
}

<<<<<<< HEAD
void ControlConnection::on_query_meta_schema(ChainedControlRequestCallback* callback) {
  ControlConnection* control_connection = callback->control_connection();
  Connection* connection = control_connection->connection_;
  if (connection == NULL) {
    return;
  }

  Session* session = control_connection->session_;
  const VersionNumber& cassandra_version = control_connection->cassandra_version_;

  bool is_initial_connection = (control_connection->state_ == CONTROL_STATE_NEW);

  if (control_connection->token_aware_routing_) {
    ResultResponse::Ptr keyspaces_result(callback->result("keyspaces"));
    session->token_map_keyspaces_add(cassandra_version, keyspaces_result);
  }

  if (control_connection->use_schema_) {
    session->metadata().clear_and_update_back(cassandra_version);

    ResultResponse::Ptr keyspaces_result(callback->result("keyspaces"));
    if (keyspaces_result) {
      session->metadata().update_keyspaces(cassandra_version, keyspaces_result.get());
    }

    ResultResponse::Ptr tables_result(callback->result("tables"));
    if (tables_result) {
      session->metadata().update_tables(cassandra_version, tables_result.get());
    }

    ResultResponse::Ptr views_result(callback->result("views"));
    if (views_result) {
      session->metadata().update_views(cassandra_version, views_result.get());
    }

    ResultResponse::Ptr columns_result(callback->result("columns"));
    if (columns_result) {
      session->metadata().update_columns(cassandra_version, columns_result.get());
    }

    ResultResponse::Ptr indexes_result(callback->result("indexes"));
    if (indexes_result) {
      session->metadata().update_indexes(cassandra_version, indexes_result.get());
    }

    ResultResponse::Ptr user_types_result(callback->result("user_types"));
    if (user_types_result) {
      session->metadata().update_user_types(cassandra_version, user_types_result.get());
    }

    ResultResponse::Ptr functions_result(callback->result("functions"));
    if (functions_result) {
      session->metadata().update_functions(cassandra_version, functions_result.get());
    }

    ResultResponse::Ptr aggregates_result(callback->result("aggregates"));
    if (aggregates_result) {
      session->metadata().update_aggregates(cassandra_version, aggregates_result.get());
    }

    session->metadata().swap_to_back_and_update_front();
  }

  if (is_initial_connection) {
    control_connection->state_ = CONTROL_STATE_READY;
    session->on_control_connection_ready();
    // Create a new query plan that considers all the new hosts from the
    // "system" tables.
    control_connection->query_plan_.reset(session->new_query_plan());
  }
=======
void ControlConnection::set_listener(ControlConnectionListener* listener) {
  listener_ = listener ? listener : &nop_listener__;
>>>>>>> d0cfff93
}

void ControlConnection::refresh_node(RefreshNodeType type, const Address& address) {
  bool is_connected_host = (address == this->address());

  String query;
  bool is_all_peers = false;

  String listen_address(listen_addresses_[address]);

  if (is_connected_host) {
    query.assign(token_aware_routing_ ? SELECT_LOCAL_TOKENS : SELECT_LOCAL);
  } else if (!listen_address.empty()) {
    query.assign(token_aware_routing_ ? SELECT_PEERS_TOKENS : SELECT_PEERS);
    query.append(" WHERE peer = '");
    query.append(listen_address);
    query.append("'");
  } else {
    is_all_peers = true;
    query.assign(token_aware_routing_ ? SELECT_PEERS_TOKENS : SELECT_PEERS);
  }

  LOG_DEBUG("Refresh node: %s", query.c_str());

  if (write_and_flush(RequestCallback::Ptr(
                        Memory::allocate<RefreshNodeCallback>(
                          address, type, is_all_peers, query, this))) < 0) {
    LOG_ERROR("No more stream available while attempting to refresh node info");
    defunct();
  }
}

void ControlConnection::on_refresh_node(ControlRequestCallback* callback) {
  RefreshNodeCallback* refresh_callback = static_cast<RefreshNodeCallback*>(callback);
  refresh_callback->control_connection()->handle_refresh_node(refresh_callback);
}

void ControlConnection::handle_refresh_node(RefreshNodeCallback* callback) {
  const ResultResponse::Ptr result = callback->result();

  if (result->row_count() == 0) {
    String address_str = callback->address.to_string();
    LOG_ERROR("No row found for host %s in %s's local/peers system table. "
              "%s will be ignored.",
              address_str.c_str(),
              address_string().c_str(),
              address_str.c_str());
    return;
  }

<<<<<<< HEAD
  ResultIterator rows(result.get());
  while (rows.next()) {
    const Row* row = rows.row();
    Address address;
    bool is_valid_address
        = determine_address_for_peer_host(connection->address(),
                                          row->get_by_name("peer"),
                                          row->get_by_name("rpc_address"),
                                          &address);
    if (is_valid_address && refresh_node_callback->host->address() == address) {
      control_connection->update_node_info(refresh_node_callback->host, row, UPDATE_HOST_AND_BUILD);
      if (refresh_node_callback->is_new_node) {
        control_connection->session_->on_add(refresh_node_callback->host);
      }
      break;
    }
  }
}

void ControlConnection::update_node_info(Host::Ptr host, const Row* row, UpdateHostType type) {
  const Value* v;

  String rack;
  row->get_string_by_name("rack", &rack);

  String dc;
  row->get_string_by_name("data_center", &dc);

  String release_version;
  row->get_string_by_name("release_version", &release_version);

  // This value is not present in the "system.local" query
  v = row->get_by_name("peer");
  if (v != NULL) {
    Address listen_address;
    if (v->decoder().as_inet(v->size(),
                             connection_->address().port(),
                             &listen_address)) {
      host->set_listen_address(listen_address.to_string());
    } else {
      LOG_WARN("Invalid address format for listen address");
    }
  }

  if ((!rack.empty() && rack != host->rack()) ||
      (!dc.empty() && dc != host->dc())) {
    if (!host->was_just_added()) {
      session_->load_balancing_policy_host_add_remove(host, false);
    }
    host->set_rack_and_dc(rack, dc);
    if (!host->was_just_added()) {
      session_->load_balancing_policy_host_add_remove(host, true);
    }
  }

  VersionNumber cassandra_version;
  if (cassandra_version.parse(release_version)) {
    host->set_cassaandra_version(cassandra_version);
  } else {
    LOG_WARN("Invalid release version string \"%s\" on host %s",
             release_version.c_str(),
             host->address().to_string().c_str());
  }

  if (token_aware_routing_) {
    bool is_connected_host = connection_ != NULL && host->address() == connection_->address();
    String partitioner;
    if (is_connected_host && row->get_string_by_name("partitioner", &partitioner)) {
      if (!session_->token_map_init(partitioner)) {
        LOG_TRACE("Token map has already been initialized");
      }
    }
    v = row->get_by_name("tokens");
    if (v != NULL && v->is_collection()) {
      if (type == UPDATE_HOST_AND_BUILD) {
        session_->token_map_host_update(host, v);
      } else {
        session_->token_map_host_add(host, v);
      }
    }
=======
  Host::Ptr host(Memory::allocate<Host>(callback->address));
  if (!callback->is_all_peers) {
    host->set(&result->first_row());
    host->set_up();
    listen_addresses_[callback->address]
        = determine_listen_address(callback->address, &result->first_row());
  } else {
    ResultIterator rows(result.get());
    bool found_host = false;
    while (rows.next()) {
      const Row* row = rows.row();
      Address address;
      bool is_valid_address
          = determine_address_for_peer_host(this->address(),
                                            row->get_by_name("peer"),
                                            row->get_by_name("rpc_address"),
                                            &address);
      if (is_valid_address && callback->address == address) {
        host->set(row);
        host->set_up();
        listen_addresses_[callback->address]
            = determine_listen_address(callback->address, row);
        found_host = true;
        break;
      }
    }
    if (!found_host) {
      String address_str = callback->address.to_string();
      LOG_ERROR("No row found for host %s in %s's peers system table. "
                "%s will be ignored.",
                address_str.c_str(),
                address_string().c_str(),
                address_str.c_str());
      return;
    }
  }

  switch (callback->type) {
    case NEW_NODE:
      listener_->on_add(host);
      break;
    case MOVED_NODE:
      listener_->on_remove(host->address());
      listener_->on_add(host);
      break;
    case UP_WITH_REFRESH:
      listener_->on_up(host->address(), host);
      break;
    default:
      assert(false && "Invalid node refresh type");
      break;
>>>>>>> d0cfff93
  }
}

void ControlConnection::refresh_keyspace(const StringRef& keyspace_name) {
  String query;

  if (server_version_ >= VersionNumber(3, 0, 0)) {
    query.assign(SELECT_KEYSPACES_30);
  }  else {
    query.assign(SELECT_KEYSPACES_20);
  }
  query.append(" WHERE keyspace_name='")
       .append(keyspace_name.data(), keyspace_name.size())
       .append("'");

  LOG_DEBUG("Refreshing keyspace %s", query.c_str());

  if (write_and_flush(
        RequestCallback::Ptr(
          Memory::allocate<RefreshKeyspaceCallback>(
            keyspace_name.to_string(), query, this))) < 0) {
    LOG_ERROR("No more stream available while attempting to refresh keyspace info");
    defunct();
  }
}

void ControlConnection::on_refresh_keyspace(ControlRequestCallback* callback) {
  RefreshKeyspaceCallback* refresh_callback = static_cast<RefreshKeyspaceCallback*>(callback);
  refresh_callback->control_connection()->handle_refresh_keyspace(refresh_callback);
}

void ControlConnection::handle_refresh_keyspace(RefreshKeyspaceCallback* callback) {
  const ResultResponse::Ptr result = callback->result();
  if (result->row_count() == 0) {
    LOG_ERROR("No row found for keyspace %s in system schema table.",
              callback->keyspace_name.c_str());
    return;
  }
<<<<<<< HEAD

  Session* session = control_connection->session_;
  const VersionNumber& cassandra_version = control_connection->cassandra_version_;

  if (control_connection->token_aware_routing_) {
    session->token_map_keyspaces_update(cassandra_version, result);
  }

  if (control_connection->use_schema_) {
    session->metadata().update_keyspaces(cassandra_version, result.get());
  }
=======
  listener_->on_update_schema(ControlConnectionListener::KEYSPACE,  result,
                              callback->keyspace_name);
>>>>>>> d0cfff93
}

void ControlConnection::refresh_table_or_view(const StringRef& keyspace_name,
                                              const StringRef& table_or_view_name) {
  String table_query;
  String view_query;
  String column_query;
  String index_query;

  if (server_version_ >= VersionNumber(3, 0, 0)) {
    table_query.assign(SELECT_TABLES_30);
    table_query.append(" WHERE keyspace_name='").append(keyspace_name.data(), keyspace_name.size())
        .append("' AND table_name='").append(table_or_view_name.data(), table_or_view_name.size()).append("'");

    view_query.assign(SELECT_VIEWS_30);
    view_query.append(" WHERE keyspace_name='").append(keyspace_name.data(), keyspace_name.size())
        .append("' AND view_name='").append(table_or_view_name.data(), table_or_view_name.size()).append("'");

    column_query.assign(SELECT_COLUMNS_30);
    column_query.append(" WHERE keyspace_name='").append(keyspace_name.data(), keyspace_name.size())
        .append("' AND table_name='").append(table_or_view_name.data(), table_or_view_name.size()).append("'");

    index_query.assign(SELECT_INDEXES_30);
    index_query.append(" WHERE keyspace_name='").append(keyspace_name.data(), keyspace_name.size())
        .append("' AND table_name='").append(table_or_view_name.data(), table_or_view_name.size()).append("'");

    LOG_DEBUG("Refreshing table/view %s; %s; %s; %s", table_query.c_str(), view_query.c_str(),
                                                      column_query.c_str(), index_query.c_str());
  } else {
    table_query.assign(SELECT_COLUMN_FAMILIES_20);
    table_query.append(" WHERE keyspace_name='").append(keyspace_name.data(), keyspace_name.size())
        .append("' AND columnfamily_name='").append(table_or_view_name.data(), table_or_view_name.size()).append("'");

    column_query.assign(SELECT_COLUMNS_20);
    column_query.append(" WHERE keyspace_name='").append(keyspace_name.data(), keyspace_name.size())
        .append("' AND columnfamily_name='").append(table_or_view_name.data(), table_or_view_name.size()).append("'");

    LOG_DEBUG("Refreshing table %s; %s", table_query.c_str(), column_query.c_str());
  }

  ChainedRequestCallback::Ptr callback(
        Memory::allocate<RefreshTableCallback>(
          keyspace_name.to_string(), table_or_view_name.to_string(),
          "tables", table_query, this));

  callback = callback->chain("columns", column_query);

  if (!view_query.empty()) {
    callback = callback->chain("views", view_query);
  }
  if (!index_query.empty()) {
    callback = callback->chain("indexes", index_query);
  }

  if (write_and_flush(callback) < 0) {
    LOG_ERROR("No more stream available while attempting to refresh table/view info");
    defunct();
  }
}

void ControlConnection::on_refresh_table_or_view(ChainedControlRequestCallback* callback) {
  RefreshTableCallback* refresh_callback = static_cast<RefreshTableCallback*>(callback);
  refresh_callback->control_connection()->handle_refresh_table_or_view(refresh_callback);
}

void ControlConnection::handle_refresh_table_or_view(RefreshTableCallback* callback) {
  ResultResponse::Ptr tables_result(callback->result("tables"));
  if (!tables_result || tables_result->row_count() == 0) {
    ResultResponse::Ptr views_result(callback->result("views"));
    if (!views_result || views_result->row_count() == 0) {
      LOG_ERROR("No row found for table (or view) %s.%s in system schema tables.",
                callback->keyspace_name.c_str(),
                callback->table_or_view_name.c_str());
      return;
    }
    listener_->on_update_schema(ControlConnectionListener::VIEW, views_result,
                                callback->keyspace_name, callback->table_or_view_name);
  } else {
    listener_->on_update_schema(ControlConnectionListener::TABLE, tables_result,
                                callback->keyspace_name, callback->table_or_view_name);
  }

  ResultResponse::Ptr columns_result(callback->result("columns"));
  if (columns_result) {
    listener_->on_update_schema(ControlConnectionListener::COLUMN, columns_result,
                                callback->keyspace_name, callback->table_or_view_name);
  }

  ResultResponse::Ptr indexes_result(callback->result("indexes"));
  if (indexes_result) {
    listener_->on_update_schema(ControlConnectionListener::INDEX, indexes_result,
                                callback->keyspace_name, callback->table_or_view_name);
  }
}

void ControlConnection::refresh_type(const StringRef& keyspace_name,
                                     const StringRef& type_name) {
  String query;
  if (server_version_ >= VersionNumber(3, 0, 0)) {
    query.assign(SELECT_USERTYPES_30);
  } else {
    query.assign(SELECT_USERTYPES_21);
  }

  query.append(" WHERE keyspace_name='").append(keyspace_name.data(), keyspace_name.size())
      .append("' AND type_name='").append(type_name.data(), type_name.size()).append("'");

  LOG_DEBUG("Refreshing type %s", query.c_str());

  if (!write_and_flush(
        RequestCallback::Ptr(
          Memory::allocate<RefreshTypeCallback>(
            keyspace_name.to_string(), type_name.to_string(),
            query, this)))) {
    LOG_ERROR("No more stream available while attempting to refresh type info");
    defunct();
  }
}

void ControlConnection::on_refresh_type(ControlRequestCallback* callback) {
  RefreshTypeCallback* refresh_callback = static_cast<RefreshTypeCallback*>(callback);
  refresh_callback->control_connection()->handle_refresh_type(refresh_callback);
}

void ControlConnection::handle_refresh_type(RefreshTypeCallback* callback) {
  const ResultResponse::Ptr result = callback->result();
  if (result->row_count() == 0) {
    LOG_ERROR("No row found for keyspace %s and type %s in system schema.",
              callback->keyspace_name.c_str(),
              callback->type_name.c_str());
    return;
  }
  listener_->on_update_schema(ControlConnectionListener::USER_TYPE, result,
                              callback->keyspace_name, callback->type_name);
}

void ControlConnection::refresh_function(const StringRef& keyspace_name,
                                         const StringRef& function_name,
                                         const StringRefVec& arg_types,
                                         bool is_aggregate) {
  String query;
  if (server_version_ >= VersionNumber(3, 0, 0)) {
    if (is_aggregate) {
      query.assign(SELECT_AGGREGATES_30);
      query.append(" WHERE keyspace_name=? AND aggregate_name=? AND argument_types=?");
    } else {
      query.assign(SELECT_FUNCTIONS_30);
      query.append(" WHERE keyspace_name=? AND function_name=? AND argument_types=?");
    }
  } else {
    if (is_aggregate) {
      query.assign(SELECT_AGGREGATES_22);
      query.append(" WHERE keyspace_name=? AND aggregate_name=? AND signature=?");
    } else {
      query.assign(SELECT_FUNCTIONS_22);
      query.append(" WHERE keyspace_name=? AND function_name=? AND signature=?");
    }
  }

  LOG_DEBUG("Refreshing %s %s in keyspace %s",
            is_aggregate ? "aggregate" : "function",
            Metadata::full_function_name(function_name.to_string(), to_strings(arg_types)).c_str(),
            String(keyspace_name.data(), keyspace_name.length()).c_str());

  SharedRefPtr<QueryRequest> request(Memory::allocate<QueryRequest>(query, 3));
  SharedRefPtr<Collection> signature(Memory::allocate<Collection>(CASS_COLLECTION_TYPE_LIST, arg_types.size()));

  for (StringRefVec::const_iterator i = arg_types.begin(),
       end = arg_types.end();
       i != end;
       ++i) {
    signature->append(CassString(i->data(), i->size()));
  }

  request->set(0, CassString(keyspace_name.data(), keyspace_name.size()));
  request->set(1, CassString(function_name.data(), function_name.size()));
  request->set(2, signature.get());

  if (!write_and_flush(
        RequestCallback::Ptr(
          Memory::allocate<RefreshFunctionCallback>(
            keyspace_name.to_string(), function_name.to_string(),
            to_strings(arg_types), is_aggregate,
            request, this)))) {
    LOG_ERROR("No more stream available while attempting to refresh function info");
    defunct();
  }
}

void ControlConnection::on_refresh_function(ControlRequestCallback* callback) {
  RefreshFunctionCallback* refresh_callback = static_cast<RefreshFunctionCallback*>(callback);
  refresh_callback->control_connection()->handle_refresh_function(refresh_callback);
}

void ControlConnection::handle_refresh_function(RefreshFunctionCallback* callback) {
  const ResultResponse::Ptr result = callback->result();
  if (result->row_count() == 0) {
    LOG_ERROR("No row found for keyspace %s and %s %s",
              callback->keyspace_name.c_str(),
              callback->is_aggregate ? "aggregate" : "function",
              Metadata::full_function_name(callback->function_name,
                                           callback->arg_types).c_str());
    return;
  }

  listener_->on_update_schema(callback->is_aggregate ? ControlConnectionListener::AGGREGATE
                                                     : ControlConnectionListener::FUNCTION,
                              result,
                              callback->keyspace_name,
                              Metadata::full_function_name(callback->function_name,
                                                           callback->arg_types));
}

void ControlConnection::on_close(Connection* connection) {
  listener_->on_close(this);
  dec_ref();
}

void ControlConnection::on_event(const EventResponse::Ptr& response) {
  switch (response->event_type()) {
    case CASS_EVENT_TOPOLOGY_CHANGE: {
      String address_str = response->affected_node().to_string();
      switch (response->topology_change()) {
        case EventResponse::NEW_NODE: {
          LOG_INFO("New node %s added", address_str.c_str());
          refresh_node(NEW_NODE, response->affected_node());
          break;
        }

        case EventResponse::REMOVED_NODE: {
          LOG_INFO("Node %s removed", address_str.c_str());
          listen_addresses_.erase(response->affected_node());
          listener_->on_remove(response->affected_node());
          break;
        }

        case EventResponse::MOVED_NODE:
          LOG_INFO("Node %s moved", address_str.c_str());
          refresh_node(MOVED_NODE, response->affected_node());
          break;
      }
      break;
    }

    case CASS_EVENT_STATUS_CHANGE: {
      String address_str = response->affected_node().to_string();
      switch (response->status_change()) {
        case EventResponse::UP: {
          LOG_INFO("Node %s is up", address_str.c_str());
          if (refresh_node_info_on_up_) {
            refresh_node(UP_WITH_REFRESH, response->affected_node());
          } else {
            listener_->on_up(response->affected_node(), Host::Ptr());
          }
          break;
        }

        case EventResponse::DOWN: {
          LOG_INFO("Node %s is down", address_str.c_str());
          listener_->on_down(response->affected_node());
          break;
        }
      }
      break;
    }

    case CASS_EVENT_SCHEMA_CHANGE:
      // Only handle keyspace events when using token-aware routing
      if (!use_schema_ &&
          response->schema_change_target() != EventResponse::KEYSPACE) {
        return;
      }

      LOG_DEBUG("Schema change (%d): %.*s %.*s\n",
                response->schema_change(),
                (int)response->keyspace().size(), response->keyspace().data(),
                (int)response->target().size(), response->target().data());

      switch (response->schema_change()) {
        case EventResponse::CREATED:
        case EventResponse::UPDATED:
          switch (response->schema_change_target()) {
            case EventResponse::KEYSPACE:
              refresh_keyspace(response->keyspace());
              break;
            case EventResponse::TABLE:
              refresh_table_or_view(response->keyspace(), response->target());
              break;
            case EventResponse::TYPE:
              refresh_type(response->keyspace(), response->target());
              break;
            case EventResponse::FUNCTION:
            case EventResponse::AGGREGATE:
              refresh_function(response->keyspace(),
                               response->target(),
                               response->arg_types(),
                               response->schema_change_target() == EventResponse::AGGREGATE);
              break;
          }
          break;

        case EventResponse::DROPPED:
          switch (response->schema_change_target()) {
            case EventResponse::KEYSPACE:
              listener_->on_drop_schema(ControlConnectionListener::KEYSPACE,
                                        response->keyspace().to_string(),
                                        response->target().to_string());
              break;
            case EventResponse::TABLE:
              listener_->on_drop_schema(ControlConnectionListener::TABLE,
                                        response->keyspace().to_string(),
                                        response->target().to_string());
              break;
            case EventResponse::TYPE:
              listener_->on_drop_schema(ControlConnectionListener::USER_TYPE,
                                        response->keyspace().to_string(),
                                        response->target().to_string());
              break;
            case EventResponse::FUNCTION:
              listener_->on_drop_schema(ControlConnectionListener::FUNCTION,
                                        response->keyspace().to_string(),
                                        Metadata::full_function_name(response->target().to_string(),
                                                                     to_strings(response->arg_types())));
              break;
            case EventResponse::AGGREGATE:
              listener_->on_drop_schema(ControlConnectionListener::AGGREGATE,
                                        response->keyspace().to_string(),
                                        Metadata::full_function_name(response->target().to_string(),
                                                                     to_strings(response->arg_types())));
              break;
          }
          break;

      }
      break;

    default:
      assert(false);
      break;
  }
}

} // namespace cass<|MERGE_RESOLUTION|>--- conflicted
+++ resolved
@@ -343,493 +343,24 @@
   inc_ref();
 }
 
-<<<<<<< HEAD
-void ControlConnection::connect(Session* session) {
-  session_ = session;
-  query_plan_.reset(Memory::allocate<ControlStartupQueryPlan>(session_->hosts_, // No hosts lock necessary (read-only)
-                                                              session_->random_.get()));
-  protocol_version_ = session_->config().protocol_version();
-  use_schema_ = session_->config().use_schema();
-  token_aware_routing_ = session_->config().default_profile().token_aware_routing();
-  if (protocol_version_ < 0) {
-    protocol_version_ = CASS_HIGHEST_SUPPORTED_PROTOCOL_VERSION;
-  }
-
-  if (use_schema_ || token_aware_routing_) {
-    event_types_ = CASS_EVENT_TOPOLOGY_CHANGE | CASS_EVENT_STATUS_CHANGE |
-                   CASS_EVENT_SCHEMA_CHANGE;
-  } else {
-    event_types_ = CASS_EVENT_TOPOLOGY_CHANGE | CASS_EVENT_STATUS_CHANGE;
-  }
-=======
 int32_t ControlConnection::write_and_flush(const RequestCallback::Ptr& callback) {
   // Update the current time of the event loop because processing the token map
   // and schema metadata could take a bit of time.
   uv_update_time(connection_->loop());
->>>>>>> d0cfff93
 
   return connection_->write_and_flush(callback);
 }
 
 void ControlConnection::close() {
-<<<<<<< HEAD
-  state_ = CONTROL_STATE_CLOSED;
-  if (connection_ != NULL) {
-    connection_->close();
-  }
-  reconnect_timer_.stop();
-}
-
-void ControlConnection::schedule_reconnect(uint64_t ms) {
-  reconnect_timer_.start(session_->loop(),
-                         ms,
-                         this,
-                         ControlConnection::on_reconnect);
-}
-
-void ControlConnection::reconnect(bool retry_current_host) {
-  if (state_ == CONTROL_STATE_CLOSED) {
-    return;
-  }
-
-  if (!retry_current_host) {
-    current_host_ = query_plan_->compute_next();
-    if (!current_host_) {
-      if (state_ == CONTROL_STATE_READY) {
-        schedule_reconnect(1000); // TODO(mpenick): Configurable?
-      } else {
-        session_->on_control_connection_error(CASS_ERROR_LIB_NO_HOSTS_AVAILABLE,
-                                              "No hosts available for the control connection");
-      }
-      return;
-    }
-  }
-
-  if (connection_ != NULL) {
-    connection_->close();
-  }
-
-  Connector::Ptr connector(Memory::allocate<Connector>(current_host_->address(),
-                                                       protocol_version_,
-                                                       this,
-                                                       on_connect));
-
-  connector->with_settings(ConnectionSettings(session_->config()))
-           ->with_event_types(event_types_)
-           ->with_listener(this)
-           ->with_metrics(session_->metrics())
-           ->connect(session_->loop());
-}
-
-void ControlConnection::on_close(Connection* connection) {
-  // This pointer to the connection is no longer valid once it's closed
-  connection_ = NULL;
-
-  if (state_ != CONTROL_STATE_CLOSED) {
-    LOG_WARN("Lost control connection to host %s",
-             connection->address().to_string().c_str());
-  }
-
-  reconnect(false);
-}
-
-void ControlConnection::on_event(const EventResponse* response) {
-  // Only process events after an initial set of hosts and schema have been
-  // established. Adding a host from an UP/NEW_NODE event before the initial
-  // set will cause the driver to hang waiting for an invalid pending pool
-  // count.
-  if (state_ != CONTROL_STATE_READY) return;
-
-  switch (response->event_type()) {
-    case CASS_EVENT_TOPOLOGY_CHANGE: {
-      String address_str = response->affected_node().to_string();
-      switch (response->topology_change()) {
-        case EventResponse::NEW_NODE: {
-          LOG_INFO("New node %s added", address_str.c_str());
-          Host::Ptr host = session_->get_host(response->affected_node());
-          if (!host) {
-            host = session_->add_host(response->affected_node());
-            refresh_node_info(host, true, true);
-          }
-          break;
-        }
-
-        case EventResponse::REMOVED_NODE: {
-          LOG_INFO("Node %s removed", address_str.c_str());
-          Host::Ptr host = session_->get_host(response->affected_node());
-          if (host) {
-            session_->on_remove(host);
-            session_->token_map_host_remove(host);
-          } else {
-            LOG_DEBUG("Tried to remove host %s that doesn't exist", address_str.c_str());
-          }
-          break;
-        }
-
-        case EventResponse::MOVED_NODE:
-          LOG_INFO("Node %s moved", address_str.c_str());
-          Host::Ptr host = session_->get_host(response->affected_node());
-          if (host) {
-            refresh_node_info(host, false, true);
-          } else {
-            LOG_DEBUG("Move event for host %s that doesn't exist", address_str.c_str());
-            session_->token_map_host_remove(host);
-          }
-          break;
-      }
-      break;
-    }
-
-    case CASS_EVENT_STATUS_CHANGE: {
-      String address_str = response->affected_node().to_string();
-      switch (response->status_change()) {
-        case EventResponse::UP: {
-          LOG_INFO("Node %s is up", address_str.c_str());
-          on_up(response->affected_node());
-          break;
-        }
-
-        case EventResponse::DOWN: {
-          LOG_INFO("Node %s is down", address_str.c_str());
-          on_down(response->affected_node());
-          break;
-        }
-      }
-      break;
-    }
-
-    case CASS_EVENT_SCHEMA_CHANGE:
-      // Only handle keyspace events when using token-aware routing
-      if (!use_schema_ &&
-          response->schema_change_target() != EventResponse::KEYSPACE) {
-        return;
-      }
-
-      LOG_DEBUG("Schema change (%d): %.*s %.*s\n",
-                response->schema_change(),
-                (int)response->keyspace().size(), response->keyspace().data(),
-                (int)response->target().size(), response->target().data());
-
-      switch (response->schema_change()) {
-        case EventResponse::CREATED:
-        case EventResponse::UPDATED:
-          switch (response->schema_change_target()) {
-            case EventResponse::KEYSPACE:
-              refresh_keyspace(response->keyspace());
-              break;
-            case EventResponse::TABLE:
-              refresh_table_or_view(response->keyspace(), response->target());
-              break;
-            case EventResponse::TYPE:
-              refresh_type(response->keyspace(), response->target());
-              break;
-            case EventResponse::FUNCTION:
-            case EventResponse::AGGREGATE:
-              refresh_function(response->keyspace(),
-                               response->target(),
-                               response->arg_types(),
-                               response->schema_change_target() == EventResponse::AGGREGATE);
-              break;
-          }
-          break;
-
-        case EventResponse::DROPPED:
-          switch (response->schema_change_target()) {
-            case EventResponse::KEYSPACE:
-              session_->metadata().drop_keyspace(response->keyspace().to_string());
-              break;
-            case EventResponse::TABLE:
-              session_->metadata().drop_table_or_view(response->keyspace().to_string(),
-                                                      response->target().to_string());
-              break;
-            case EventResponse::TYPE:
-              session_->metadata().drop_user_type(response->keyspace().to_string(),
-                                                  response->target().to_string());
-              break;
-            case EventResponse::FUNCTION:
-              session_->metadata().drop_function(response->keyspace().to_string(),
-                                                 Metadata::full_function_name(response->target().to_string(),
-                                                                              to_strings(response->arg_types())));
-              break;
-            case EventResponse::AGGREGATE:
-              session_->metadata().drop_aggregate(response->keyspace().to_string(),
-                                                  Metadata::full_function_name(response->target().to_string(),
-                                                                               to_strings(response->arg_types())));
-              break;
-          }
-          break;
-
-      }
-      break;
-
-    default:
-      assert(false);
-      break;
-  }
-}
-
-void ControlConnection::on_connect(Connector* connector) {
-  ControlConnection* control_connection = static_cast<ControlConnection*>(connector->data());
-  control_connection->handle_connect(connector);
-}
-
-void ControlConnection::handle_connect(Connector* connector) {
-  if (connector->is_ok()) {
-    LOG_DEBUG("Connection ready on host %s",
-              connector->address().to_string().c_str());
-
-    connection_ = connector->release_connection().get();
-
-    // The control connection has to refresh meta when there's a reconnect because
-    // events could have been missed while not connected.
-    query_meta_hosts();
-  } else {
-    bool retry_current_host = false;
-
-    if (state_ == CONTROL_STATE_NEW) {
-      if (connector->is_invalid_protocol()) {
-        if (protocol_version_ <= 1) {
-          LOG_ERROR("Host %s does not support any valid protocol version",
-                    connector->address().to_string().c_str());
-          session_->on_control_connection_error(CASS_ERROR_LIB_UNABLE_TO_DETERMINE_PROTOCOL,
-                                                "Not even protocol version 1 is supported");
-          return;
-        }
-
-        int previous_version = protocol_version_;
-        bool is_dse_version = protocol_version_ & DSE_PROTOCOL_VERSION_BIT;
-        if (is_dse_version) {
-          int dse_version = protocol_version_ & DSE_PROTOCOL_VERSION_MASK;
-          if (dse_version <= 1) {
-            // Start trying Cassandra protocol versions
-            protocol_version_ = CASS_HIGHEST_SUPPORTED_PROTOCOL_VERSION;
-          } else {
-            protocol_version_--;
-          }
-        } else {
-          protocol_version_--;
-        }
-
-        LOG_WARN("Host %s does not support protocol version %s. "
-                 "Trying protocol version %s...",
-                 connector->address().to_string().c_str(),
-                 protocol_version_to_string(previous_version).c_str(),
-                 protocol_version_to_string(protocol_version_).c_str());
-
-        retry_current_host = true;
-      } else if (connector->is_auth_error()) {
-        session_->on_control_connection_error(CASS_ERROR_SERVER_BAD_CREDENTIALS,
-                                              connector->error_message());
-        return;
-      } else if (connector->is_ssl_error()) {
-        session_->on_control_connection_error(CASS_ERROR_LIB_UNABLE_TO_CONNECT,
-                                              connector->error_message());
-        return;
-      }
-    }
-
-    // Don't log if the control connection is closing/closed or retrying because of
-    // an invalid protocol error.
-    if (state_ != CONTROL_STATE_CLOSED && !retry_current_host) {
-      // Log only as an error if it's the initial attempt
-      if (state_ == CONTROL_STATE_NEW) {
-        LOG_ERROR("Unable to establish a control connection to host %s because of the following error: %s",
-                  connector->address().to_string().c_str(),
-                  connector->error_message().c_str());
-      } else {
-        LOG_WARN("Unable to reconnect control connection to host %s because of the following error: %s",
-                 connector->address().to_string().c_str(),
-                 connector->error_message().c_str());
-      }
-    }
-
-    reconnect(retry_current_host);
-  }
-}
-
-void ControlConnection::query_meta_hosts() {
-  // This needs to happen before other schema metadata queries so that we have
-  // a valid Cassandra version because this version determines which follow up
-  // schema metadata queries are executed.
-  ChainedRequestCallback::Ptr callback(
-        Memory::allocate<ChainedControlRequestCallback>(
-          "local", token_aware_routing_ ? SELECT_LOCAL_TOKENS : SELECT_LOCAL,
-          this, ControlConnection::on_query_hosts)
-        ->chain("peers", token_aware_routing_ ? SELECT_PEERS_TOKENS : SELECT_PEERS));
-
-  connection_->write_and_flush(callback);
-}
-
-void ControlConnection::on_query_hosts(ChainedControlRequestCallback* callback) {
-  ControlConnection* control_connection = callback->control_connection();
-  Connection* connection = control_connection->connection_;
-  if (connection == NULL) {
-    return;
-  }
-
-  Session* session = control_connection->session_;
-
-  if (control_connection->token_aware_routing_) {
-    session->token_map_hosts_cleared();
-  }
-
-  bool is_initial_connection = (control_connection->state_ == CONTROL_STATE_NEW);
-
-  // If the 'system.local' table is empty the connection isn't used as a control
-  // connection because at least one node's information is required (itself). An
-  // empty 'system.local' can happen during the bootstrapping process on some
-  // versions of Cassandra. If this happens we defunct the connection and move
-  // to the next node in the query plan.
-  {
-    Host::Ptr host = session->get_host(connection->address());
-    if (host) {
-      host->set_mark(session->current_host_mark_);
-
-      ResultResponse::Ptr local_result(callback->result("local"));
-      if (local_result && local_result->row_count() > 0) {
-        control_connection->update_node_info(host, &local_result->first_row(), ADD_HOST);
-        control_connection->cassandra_version_ = host->cassandra_version();
-      } else {
-        LOG_WARN("No row found in %s's local system table",
-                 connection->address_string().c_str());
-        connection->defunct();
-        return;
-      }
-    } else {
-      LOG_WARN("Host %s from local system table not found",
-               connection->address_string().c_str());
-      connection->defunct();
-      return;
-    }
-  }
-
-  {
-    ResultResponse::Ptr peers_result(callback->result("peers"));
-    if (peers_result) {
-      ResultIterator rows(peers_result.get());
-      while (rows.next()) {
-        Address address;
-        const Row* row = rows.row();
-        if (!determine_address_for_peer_host(connection->address(),
-                                             row->get_by_name("peer"),
-                                             row->get_by_name("rpc_address"),
-                                             &address)) {
-          continue;
-        }
-
-        Host::Ptr host = session->get_host(address);
-        bool is_new = false;
-        if (!host) {
-          is_new = true;
-          host = session->add_host(address);
-        }
-
-        host->set_mark(session->current_host_mark_);
-
-        control_connection->update_node_info(host, rows.row(), ADD_HOST);
-        if (is_new && !is_initial_connection) {
-          session->on_add(host);
-        }
-      }
-    }
-  }
-
-  session->purge_hosts(is_initial_connection);
-
-  if (control_connection->use_schema_ ||
-      control_connection->token_aware_routing_) {
-    control_connection->query_meta_schema();
-  } else if (is_initial_connection) {
-    control_connection->state_ = CONTROL_STATE_READY;
-    session->on_control_connection_ready();
-    // Create a new query plan that considers all the new hosts from the
-    // "system" tables.
-    control_connection->query_plan_.reset(session->new_query_plan());
-  }
-=======
   connection_->close();
->>>>>>> d0cfff93
 }
 
 void ControlConnection::defunct() {
   connection_->defunct();
 }
 
-<<<<<<< HEAD
-void ControlConnection::on_query_meta_schema(ChainedControlRequestCallback* callback) {
-  ControlConnection* control_connection = callback->control_connection();
-  Connection* connection = control_connection->connection_;
-  if (connection == NULL) {
-    return;
-  }
-
-  Session* session = control_connection->session_;
-  const VersionNumber& cassandra_version = control_connection->cassandra_version_;
-
-  bool is_initial_connection = (control_connection->state_ == CONTROL_STATE_NEW);
-
-  if (control_connection->token_aware_routing_) {
-    ResultResponse::Ptr keyspaces_result(callback->result("keyspaces"));
-    session->token_map_keyspaces_add(cassandra_version, keyspaces_result);
-  }
-
-  if (control_connection->use_schema_) {
-    session->metadata().clear_and_update_back(cassandra_version);
-
-    ResultResponse::Ptr keyspaces_result(callback->result("keyspaces"));
-    if (keyspaces_result) {
-      session->metadata().update_keyspaces(cassandra_version, keyspaces_result.get());
-    }
-
-    ResultResponse::Ptr tables_result(callback->result("tables"));
-    if (tables_result) {
-      session->metadata().update_tables(cassandra_version, tables_result.get());
-    }
-
-    ResultResponse::Ptr views_result(callback->result("views"));
-    if (views_result) {
-      session->metadata().update_views(cassandra_version, views_result.get());
-    }
-
-    ResultResponse::Ptr columns_result(callback->result("columns"));
-    if (columns_result) {
-      session->metadata().update_columns(cassandra_version, columns_result.get());
-    }
-
-    ResultResponse::Ptr indexes_result(callback->result("indexes"));
-    if (indexes_result) {
-      session->metadata().update_indexes(cassandra_version, indexes_result.get());
-    }
-
-    ResultResponse::Ptr user_types_result(callback->result("user_types"));
-    if (user_types_result) {
-      session->metadata().update_user_types(cassandra_version, user_types_result.get());
-    }
-
-    ResultResponse::Ptr functions_result(callback->result("functions"));
-    if (functions_result) {
-      session->metadata().update_functions(cassandra_version, functions_result.get());
-    }
-
-    ResultResponse::Ptr aggregates_result(callback->result("aggregates"));
-    if (aggregates_result) {
-      session->metadata().update_aggregates(cassandra_version, aggregates_result.get());
-    }
-
-    session->metadata().swap_to_back_and_update_front();
-  }
-
-  if (is_initial_connection) {
-    control_connection->state_ = CONTROL_STATE_READY;
-    session->on_control_connection_ready();
-    // Create a new query plan that considers all the new hosts from the
-    // "system" tables.
-    control_connection->query_plan_.reset(session->new_query_plan());
-  }
-=======
 void ControlConnection::set_listener(ControlConnectionListener* listener) {
   listener_ = listener ? listener : &nop_listener__;
->>>>>>> d0cfff93
 }
 
 void ControlConnection::refresh_node(RefreshNodeType type, const Address& address) {
@@ -880,88 +411,6 @@
     return;
   }
 
-<<<<<<< HEAD
-  ResultIterator rows(result.get());
-  while (rows.next()) {
-    const Row* row = rows.row();
-    Address address;
-    bool is_valid_address
-        = determine_address_for_peer_host(connection->address(),
-                                          row->get_by_name("peer"),
-                                          row->get_by_name("rpc_address"),
-                                          &address);
-    if (is_valid_address && refresh_node_callback->host->address() == address) {
-      control_connection->update_node_info(refresh_node_callback->host, row, UPDATE_HOST_AND_BUILD);
-      if (refresh_node_callback->is_new_node) {
-        control_connection->session_->on_add(refresh_node_callback->host);
-      }
-      break;
-    }
-  }
-}
-
-void ControlConnection::update_node_info(Host::Ptr host, const Row* row, UpdateHostType type) {
-  const Value* v;
-
-  String rack;
-  row->get_string_by_name("rack", &rack);
-
-  String dc;
-  row->get_string_by_name("data_center", &dc);
-
-  String release_version;
-  row->get_string_by_name("release_version", &release_version);
-
-  // This value is not present in the "system.local" query
-  v = row->get_by_name("peer");
-  if (v != NULL) {
-    Address listen_address;
-    if (v->decoder().as_inet(v->size(),
-                             connection_->address().port(),
-                             &listen_address)) {
-      host->set_listen_address(listen_address.to_string());
-    } else {
-      LOG_WARN("Invalid address format for listen address");
-    }
-  }
-
-  if ((!rack.empty() && rack != host->rack()) ||
-      (!dc.empty() && dc != host->dc())) {
-    if (!host->was_just_added()) {
-      session_->load_balancing_policy_host_add_remove(host, false);
-    }
-    host->set_rack_and_dc(rack, dc);
-    if (!host->was_just_added()) {
-      session_->load_balancing_policy_host_add_remove(host, true);
-    }
-  }
-
-  VersionNumber cassandra_version;
-  if (cassandra_version.parse(release_version)) {
-    host->set_cassaandra_version(cassandra_version);
-  } else {
-    LOG_WARN("Invalid release version string \"%s\" on host %s",
-             release_version.c_str(),
-             host->address().to_string().c_str());
-  }
-
-  if (token_aware_routing_) {
-    bool is_connected_host = connection_ != NULL && host->address() == connection_->address();
-    String partitioner;
-    if (is_connected_host && row->get_string_by_name("partitioner", &partitioner)) {
-      if (!session_->token_map_init(partitioner)) {
-        LOG_TRACE("Token map has already been initialized");
-      }
-    }
-    v = row->get_by_name("tokens");
-    if (v != NULL && v->is_collection()) {
-      if (type == UPDATE_HOST_AND_BUILD) {
-        session_->token_map_host_update(host, v);
-      } else {
-        session_->token_map_host_add(host, v);
-      }
-    }
-=======
   Host::Ptr host(Memory::allocate<Host>(callback->address));
   if (!callback->is_all_peers) {
     host->set(&result->first_row());
@@ -1013,7 +462,6 @@
     default:
       assert(false && "Invalid node refresh type");
       break;
->>>>>>> d0cfff93
   }
 }
 
@@ -1052,22 +500,8 @@
               callback->keyspace_name.c_str());
     return;
   }
-<<<<<<< HEAD
-
-  Session* session = control_connection->session_;
-  const VersionNumber& cassandra_version = control_connection->cassandra_version_;
-
-  if (control_connection->token_aware_routing_) {
-    session->token_map_keyspaces_update(cassandra_version, result);
-  }
-
-  if (control_connection->use_schema_) {
-    session->metadata().update_keyspaces(cassandra_version, result.get());
-  }
-=======
   listener_->on_update_schema(ControlConnectionListener::KEYSPACE,  result,
                               callback->keyspace_name);
->>>>>>> d0cfff93
 }
 
 void ControlConnection::refresh_table_or_view(const StringRef& keyspace_name,
