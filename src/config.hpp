--- conflicted
+++ resolved
@@ -65,12 +65,9 @@
       , tcp_nodelay_enable_(true)
       , tcp_keepalive_enable_(false)
       , tcp_keepalive_delay_secs_(0)
-<<<<<<< HEAD
+      , connection_idle_timeout_secs_(60)
+      , connection_heartbeat_interval_secs_(30)
       , retry_policy_(new DefaultRetryPolicy()) { }
-=======
-      , connection_idle_timeout_secs_(60)
-      , connection_heartbeat_interval_secs_(30) { }
->>>>>>> b5b97662
 
   unsigned thread_count_io() const { return thread_count_io_; }
 
@@ -277,7 +274,22 @@
     tcp_keepalive_delay_secs_ = delay_secs;
   }
 
-<<<<<<< HEAD
+  unsigned connection_idle_timeout_secs() const {
+    return connection_idle_timeout_secs_;
+  }
+
+  void set_connection_idle_timeout_secs(unsigned timeout_secs) {
+    connection_idle_timeout_secs_ = timeout_secs;
+  }
+
+  unsigned connection_heartbeat_interval_secs() const {
+    return connection_heartbeat_interval_secs_;
+  }
+
+  void set_connection_heartbeat_interval_secs(unsigned interval_secs) {
+    connection_heartbeat_interval_secs_ = interval_secs;
+  }
+
   RetryPolicy* retry_policy() const {
     return retry_policy_.get();
   }
@@ -285,22 +297,6 @@
   void set_retry_policy(RetryPolicy* retry_policy) {
     if (retry_policy == NULL) return;
     retry_policy_.reset(retry_policy);
-=======
-  unsigned connection_idle_timeout_secs() const {
-    return connection_idle_timeout_secs_;
-  }
-
-  void set_connection_idle_timeout_secs(unsigned timeout_secs) {
-    connection_idle_timeout_secs_ = timeout_secs;
-  }
-
-  unsigned connection_heartbeat_interval_secs() const {
-    return connection_heartbeat_interval_secs_;
-  }
-
-  void set_connection_heartbeat_interval_secs(unsigned interval_secs) {
-    connection_heartbeat_interval_secs_ = interval_secs;
->>>>>>> b5b97662
   }
 
 private:
@@ -335,12 +331,9 @@
   bool tcp_nodelay_enable_;
   bool tcp_keepalive_enable_;
   unsigned tcp_keepalive_delay_secs_;
-<<<<<<< HEAD
-  SharedRefPtr<RetryPolicy> retry_policy_;
-=======
   unsigned connection_idle_timeout_secs_;
   unsigned connection_heartbeat_interval_secs_;
->>>>>>> b5b97662
+  SharedRefPtr<RetryPolicy> retry_policy_;
 };
 
 } // namespace cass
