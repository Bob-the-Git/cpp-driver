/*
  Copyright (c) DataStax, Inc.

  This software can be used solely with DataStax Enterprise. Please consult the
  license at http://www.datastax.com/terms/datastax-dse-driver-license-terms
*/

<<<<<<< HEAD
#include "cluster.hpp"

#include "constants.hpp"
#include "dc_aware_policy.hpp"
#include "external.hpp"
#include "logger.hpp"
#include "round_robin_policy.hpp"
#include "speculative_execution.hpp"
#include "utils.hpp"

#include <sstream>

extern "C" {

CassCluster* cass_cluster_new() {
  return CassCluster::to(new cass::Cluster());
}

CassError cass_cluster_set_port(CassCluster* cluster,
                                int port) {
  if (port <= 0) {
    return CASS_ERROR_LIB_BAD_PARAMS;
  }
  cluster->config().set_port(port);
  return CASS_OK;
}

void cass_cluster_set_ssl(CassCluster* cluster,
                          CassSsl* ssl) {
  cluster->config().set_ssl_context(ssl->from());
}

CassError cass_cluster_set_protocol_version(CassCluster* cluster,
                                            int protocol_version) {
  if (protocol_version < 1) {
    return CASS_ERROR_LIB_BAD_PARAMS;
  }
  if (cluster->config().use_beta_protocol_version()) {
    LOG_ERROR("The protocol version is already set to the newest beta version v%d "
              "and cannot be explicitly set.", CASS_NEWEST_BETA_PROTOCOL_VERSION);
    return CASS_ERROR_LIB_BAD_PARAMS;
  } else if (protocol_version > CASS_HIGHEST_SUPPORTED_PROTOCOL_VERSION) {
    LOG_ERROR("Protocol version v%d is higher than the highest supported "
              "protocol version v%d (consider using the newest beta protocol version).",
              protocol_version, CASS_HIGHEST_SUPPORTED_PROTOCOL_VERSION);
    return CASS_ERROR_LIB_BAD_PARAMS;
  }
  cluster->config().set_protocol_version(protocol_version);
  return CASS_OK;
}

CassError cass_cluster_set_use_beta_protocol_version(CassCluster* cluster,
                                                     cass_bool_t enable) {
  cluster->config().set_use_beta_protocol_version(enable == cass_true);
  cluster->config().set_protocol_version(enable ? CASS_NEWEST_BETA_PROTOCOL_VERSION
                                                : CASS_HIGHEST_SUPPORTED_PROTOCOL_VERSION);
  return CASS_OK;
}

CassError cass_cluster_set_consistency(CassCluster* cluster,
                                       CassConsistency consistency) {
  if (consistency == CASS_CONSISTENCY_UNKNOWN) {
    return CASS_ERROR_LIB_BAD_PARAMS;
  }
  cluster->config().set_consistency(consistency);
  return CASS_OK;
}

CassError cass_cluster_set_serial_consistency(CassCluster* cluster,
                                              CassConsistency consistency) {
  if (consistency == CASS_CONSISTENCY_UNKNOWN) {
    return CASS_ERROR_LIB_BAD_PARAMS;
  }
  cluster->config().set_serial_consistency(consistency);
  return CASS_OK;
}

CassError cass_cluster_set_num_threads_io(CassCluster* cluster,
                                          unsigned num_threads) {
  if (num_threads == 0) {
    return CASS_ERROR_LIB_BAD_PARAMS;
  }
  cluster->config().set_thread_count_io(num_threads);
  return CASS_OK;
}

CassError cass_cluster_set_queue_size_io(CassCluster* cluster,
                                         unsigned queue_size) {
  if (queue_size == 0) {
    return CASS_ERROR_LIB_BAD_PARAMS;
  }
  cluster->config().set_queue_size_io(queue_size);
  return CASS_OK;
}

CassError cass_cluster_set_queue_size_event(CassCluster* cluster,
                                            unsigned queue_size) {
  if (queue_size == 0) {
    return CASS_ERROR_LIB_BAD_PARAMS;
  }
  cluster->config().set_queue_size_event(queue_size);
  return CASS_OK;
}

CassError cass_cluster_set_contact_points(CassCluster* cluster,
                                          const char* contact_points) {
  return cass_cluster_set_contact_points_n(cluster,
                                           contact_points,
                                           SAFE_STRLEN(contact_points));
}

CassError cass_cluster_set_contact_points_n(CassCluster* cluster,
                                            const char* contact_points,
                                            size_t contact_points_length) {
  if (contact_points_length == 0) {
    cluster->config().contact_points().clear();
  } else {
    cass::explode(std::string(contact_points, contact_points_length),
                  cluster->config().contact_points());
  }
  return CASS_OK;
}

CassError cass_cluster_set_core_connections_per_host(CassCluster* cluster,
                                                     unsigned num_connections) {
  if (num_connections == 0) {
    return CASS_ERROR_LIB_BAD_PARAMS;
  }
  cluster->config().set_core_connections_per_host(num_connections);
  return CASS_OK;
}

CassError cass_cluster_set_max_connections_per_host(CassCluster* cluster,
                                                    unsigned num_connections) {
  if (num_connections == 0) {
    return CASS_ERROR_LIB_BAD_PARAMS;
  }
  cluster->config().set_max_connections_per_host(num_connections);
  return CASS_OK;
}

void cass_cluster_set_reconnect_wait_time(CassCluster* cluster,
                                          unsigned wait_time_ms) {
  cluster->config().set_reconnect_wait_time(wait_time_ms);
}

CassError cass_cluster_set_max_concurrent_creation(CassCluster* cluster,
                                                   unsigned num_connections) {
  if (num_connections == 0) {
    return CASS_ERROR_LIB_BAD_PARAMS;
  }
  cluster->config().set_max_concurrent_creation(num_connections);
  return CASS_OK;
}

CassError cass_cluster_set_max_concurrent_requests_threshold(CassCluster* cluster,
                                                             unsigned num_requests) {
  if (num_requests == 0) {
    return CASS_ERROR_LIB_BAD_PARAMS;
  }
  cluster->config().set_max_concurrent_requests_threshold(num_requests);
  return CASS_OK;
}

CassError cass_cluster_set_max_requests_per_flush(CassCluster* cluster,
                                                  unsigned num_requests) {
  if (num_requests == 0) {
    return CASS_ERROR_LIB_BAD_PARAMS;
  }
  cluster->config().set_max_requests_per_flush(num_requests);
  return CASS_OK;
}

CassError cass_cluster_set_write_bytes_high_water_mark(CassCluster* cluster,
                                                       unsigned num_bytes) {
  // Deprecated
  return CASS_OK;
}

CassError cass_cluster_set_write_bytes_low_water_mark(CassCluster* cluster,
                                                      unsigned num_bytes) {
  // Deprecated
  return CASS_OK;
}

CassError cass_cluster_set_pending_requests_high_water_mark(CassCluster* cluster,
                                                            unsigned num_requests) {
  // Deprecated
  return CASS_OK;
}

CassError cass_cluster_set_pending_requests_low_water_mark(CassCluster* cluster,
                                                           unsigned num_requests) {
  // Deprecated
  return CASS_OK;
}

void cass_cluster_set_connect_timeout(CassCluster* cluster,
                                      unsigned timeout_ms) {
  cluster->config().set_connect_timeout(timeout_ms);
}

void cass_cluster_set_request_timeout(CassCluster* cluster,
                                      unsigned timeout_ms) {
  cluster->config().set_request_timeout(timeout_ms);
}

void cass_cluster_set_resolve_timeout(CassCluster* cluster,
                                      unsigned timeout_ms) {
  cluster->config().set_resolve_timeout(timeout_ms);
}

void cass_cluster_set_credentials(CassCluster* cluster,
                                  const char* username,
                                  const char* password) {
  return cass_cluster_set_credentials_n(cluster,
                                        username, SAFE_STRLEN(username),
                                        password, SAFE_STRLEN(password));
}
=======
#include "dse.h"

#include "auth.hpp"
#include "cluster_config.hpp"
#include "memory.hpp"
#include "string.hpp"
>>>>>>> cd938412

static void dse_plaintext_authenticator_cleanup(void* data) {
  cass::Memory::deallocate(static_cast<dse::PlaintextAuthenticatorData*>(data));
}

static void dse_gssapi_authenticator_cleanup(void* data) {
  cass::Memory::deallocate(static_cast<dse::GssapiAuthenticatorData*>(data));
}

<<<<<<< HEAD
CassError cass_cluster_set_load_balance_dc_aware(CassCluster* cluster,
                                                 const char* local_dc,
                                                 unsigned used_hosts_per_remote_dc,
                                                 cass_bool_t allow_remote_dcs_for_local_cl) {
  if (local_dc == NULL) {
    return CASS_ERROR_LIB_BAD_PARAMS;
  }
  return cass_cluster_set_load_balance_dc_aware_n(cluster,
                                                  local_dc,
                                                  SAFE_STRLEN(local_dc),
                                                  used_hosts_per_remote_dc,
                                                  allow_remote_dcs_for_local_cl);
}

CassError cass_cluster_set_load_balance_dc_aware_n(CassCluster* cluster,
                                                   const char* local_dc,
                                                   size_t local_dc_length,
                                                   unsigned used_hosts_per_remote_dc,
                                                   cass_bool_t allow_remote_dcs_for_local_cl) {
  if (local_dc == NULL || local_dc_length == 0) {
    return CASS_ERROR_LIB_BAD_PARAMS;
  }
  cluster->config().set_load_balancing_policy(
        new cass::DCAwarePolicy(std::string(local_dc, local_dc_length),
                                used_hosts_per_remote_dc,
                                !allow_remote_dcs_for_local_cl));
  return CASS_OK;
}

void cass_cluster_set_token_aware_routing(CassCluster* cluster,
                                          cass_bool_t enabled) {
  cluster->config().set_token_aware_routing(enabled == cass_true);
}

void cass_cluster_set_latency_aware_routing(CassCluster* cluster,
                                            cass_bool_t enabled) {
  cluster->config().set_latency_aware_routing(enabled == cass_true);
}

void cass_cluster_set_latency_aware_routing_settings(CassCluster* cluster,
                                                     cass_double_t exclusion_threshold,
                                                     cass_uint64_t scale_ms,
                                                     cass_uint64_t retry_period_ms,
                                                     cass_uint64_t update_rate_ms,
                                                     cass_uint64_t min_measured) {
  cass::LatencyAwarePolicy::Settings settings;
  settings.exclusion_threshold = exclusion_threshold;
  settings.scale_ns = scale_ms * 1000 * 1000;
  settings.retry_period_ns = retry_period_ms * 1000 * 1000;
  settings.update_rate_ms = update_rate_ms;
  settings.min_measured = min_measured;
  cluster->config().set_latency_aware_routing_settings(settings);
}

void cass_cluster_set_whitelist_filtering(CassCluster* cluster,
                                          const char* hosts) {
  cass_cluster_set_whitelist_filtering_n(cluster,
                                         hosts,
                                         SAFE_STRLEN(hosts));
}

void cass_cluster_set_whitelist_filtering_n(CassCluster* cluster,
                                            const char* hosts,
                                            size_t hosts_length) {
  if (hosts_length == 0) {
    cluster->config().whitelist().clear();
  } else {
    cass::explode(std::string(hosts, hosts_length),
                  cluster->config().whitelist());
  }
}

void cass_cluster_set_blacklist_filtering(CassCluster* cluster,
                                          const char* hosts) {
  cass_cluster_set_blacklist_filtering_n(cluster,
                                         hosts,
                                         SAFE_STRLEN(hosts));
}

void cass_cluster_set_blacklist_filtering_n(CassCluster* cluster,
                                            const char* hosts,
                                            size_t hosts_length) {
  if (hosts_length == 0) {
    cluster->config().blacklist().clear();
  } else {
    cass::explode(std::string(hosts, hosts_length),
                  cluster->config().blacklist());
  }
}

void cass_cluster_set_whitelist_dc_filtering(CassCluster* cluster,
                                             const char* dcs) {
  cass_cluster_set_whitelist_dc_filtering_n(cluster,
                                            dcs,
                                            SAFE_STRLEN(dcs));
}

void cass_cluster_set_whitelist_dc_filtering_n(CassCluster* cluster,
                                               const char* dcs,
                                               size_t dcs_length) {
  if (dcs_length == 0) {
    cluster->config().whitelist_dc().clear();
  } else {
    cass::explode(std::string(dcs, dcs_length),
                  cluster->config().whitelist_dc());
  }
}

void cass_cluster_set_blacklist_dc_filtering(CassCluster* cluster,
                                             const char* dcs) {
  cass_cluster_set_blacklist_dc_filtering_n(cluster,
                                            dcs,
                                            SAFE_STRLEN(dcs));
}

void cass_cluster_set_blacklist_dc_filtering_n(CassCluster* cluster,
                                               const char* dcs,
                                               size_t dcs_length) {
  if (dcs_length == 0) {
    cluster->config().blacklist_dc().clear();
  } else {
    cass::explode(std::string(dcs, dcs_length),
                  cluster->config().blacklist_dc());
  }
}

void cass_cluster_set_tcp_nodelay(CassCluster* cluster,
                                  cass_bool_t enabled) {
  cluster->config().set_tcp_nodelay(enabled == cass_true);
}

void cass_cluster_set_tcp_keepalive(CassCluster* cluster,
                                    cass_bool_t enabled,
                                    unsigned delay_secs) {
  cluster->config().set_tcp_keepalive(enabled == cass_true, delay_secs);
}

CassError cass_cluster_set_authenticator_callbacks(CassCluster* cluster,
                                                   const CassAuthenticatorCallbacks* exchange_callbacks,
                                                   CassAuthenticatorDataCleanupCallback cleanup_callback,
                                                   void* data) {
  cluster->config().set_auth_provider(cass::AuthProvider::Ptr(
                                        new cass::ExternalAuthProvider(exchange_callbacks,
                                                                       cleanup_callback, data)));
  return CASS_OK;
}

void cass_cluster_set_connection_heartbeat_interval(CassCluster* cluster,
                                                    unsigned interval_secs) {
  cluster->config().set_connection_heartbeat_interval_secs(interval_secs);
}

void cass_cluster_set_connection_idle_timeout(CassCluster* cluster,
                                              unsigned timeout_secs) {
  cluster->config().set_connection_idle_timeout_secs(timeout_secs);
}

void cass_cluster_set_retry_policy(CassCluster* cluster,
                                   CassRetryPolicy* retry_policy) {
  cluster->config().set_retry_policy(retry_policy);
}

void cass_cluster_set_timestamp_gen(CassCluster* cluster,
                                    CassTimestampGen* timestamp_gen) {
  cluster->config().set_timestamp_gen(timestamp_gen);
}

void cass_cluster_set_use_schema(CassCluster* cluster,
                                 cass_bool_t enabled) {
  cluster->config().set_use_schema(enabled == cass_true);
}

CassError cass_cluster_set_use_hostname_resolution(CassCluster* cluster,
                                              cass_bool_t enabled) {
#if UV_VERSION_MAJOR >= 1
  cluster->config().set_use_hostname_resolution(enabled == cass_true);
  return CASS_OK;
#else
  return CASS_ERROR_LIB_NOT_IMPLEMENTED;
#endif
}

CassError cass_cluster_set_use_randomized_contact_points(CassCluster* cluster,
                                                         cass_bool_t enabled) {
  cluster->config().set_use_randomized_contact_points(enabled);
  return CASS_OK;
}

CassError cass_cluster_set_constant_speculative_execution_policy(CassCluster* cluster,
                                                                 cass_int64_t constant_delay_ms,
                                                                 int max_speculative_executions) {
  if (constant_delay_ms < 0 || max_speculative_executions < 0) {
    return CASS_ERROR_LIB_BAD_PARAMS;
  }
  cluster->config().set_speculative_execution_policy(
        new cass::ConstantSpeculativeExecutionPolicy(constant_delay_ms,
                                                     max_speculative_executions));
  return CASS_OK;
}

CassError cass_cluster_set_no_speculative_execution_policy(CassCluster* cluster) {
  cluster->config().set_speculative_execution_policy(
        new cass::NoSpeculativeExecutionPolicy());
  return CASS_OK;
}

CassError cass_cluster_set_prepare_on_all_hosts(CassCluster* cluster,
                                                cass_bool_t enabled){
  cluster->config().set_prepare_on_all_hosts(enabled == cass_true);
  return CASS_OK;
}

CassError cass_cluster_set_prepare_on_up_or_add_host(CassCluster* cluster,
                                                     cass_bool_t enabled) {
  cluster->config().set_prepare_on_up_or_add_host(enabled == cass_true);
  return CASS_OK;
}

CassError cass_cluster_set_local_address(CassCluster* cluster,
                                                     const char* name) {
  return cass_cluster_set_local_address_n(cluster, name, SAFE_STRLEN(name));
}

CassError cass_cluster_set_local_address_n(CassCluster* cluster,
                                                     const char* name,
                                                     size_t name_length) {
  cass::Address address;  // default to AF_UNSPEC
  if (name_length == 0 ||
      name == NULL ||
      cass::Address::from_string(std::string(name, name_length), 0, &address)) {
    cluster->config().set_local_address(address);
  } else {
    return CASS_ERROR_LIB_HOST_RESOLUTION;
  }
  return CASS_OK;
}

CassError cass_cluster_set_no_compact(CassCluster* cluster,
                                 cass_bool_t enabled) {
  cluster->config().set_no_compact(enabled == cass_true);
  return CASS_OK;
}


void cass_cluster_free(CassCluster* cluster) {
  delete cluster->from();
=======
extern "C" {

CassCluster* cass_cluster_new_dse() {
  CassCluster* cluster = cass_cluster_new();
  cluster->config().set_host_targeting(true);
  return cluster;
}

CassError cass_cluster_set_dse_plaintext_authenticator(CassCluster* cluster,
                                                       const char* username,
                                                       const char* password) {
  return cass_cluster_set_dse_plaintext_authenticator_n(cluster,
                                                        username, SAFE_STRLEN(username),
                                                        password, SAFE_STRLEN(password));
}

CassError cass_cluster_set_dse_plaintext_authenticator_n(CassCluster* cluster,
                                                         const char* username, size_t username_length,
                                                         const char* password, size_t password_length) {
  return cass_cluster_set_dse_plaintext_authenticator_proxy_n(cluster,
                                                              username, username_length,
                                                              password, password_length,
                                                              "", 0);
}

CassError cass_cluster_set_dse_plaintext_authenticator_proxy(CassCluster* cluster,
                                                             const char* username,
                                                             const char* password,
                                                             const char* authorization_id) {
  return cass_cluster_set_dse_plaintext_authenticator_proxy_n(cluster,
                                                              username, SAFE_STRLEN(username),
                                                              password, SAFE_STRLEN(password),
                                                              authorization_id, SAFE_STRLEN(authorization_id));
}

CassError cass_cluster_set_dse_plaintext_authenticator_proxy_n(CassCluster* cluster,
                                                               const char* username, size_t username_length,
                                                               const char* password, size_t password_length,
                                                               const char* authorization_id, size_t authorization_id_length) {
  return cass_cluster_set_authenticator_callbacks(cluster,
                                                  dse::PlaintextAuthenticatorData::callbacks(),
                                                  dse_plaintext_authenticator_cleanup,
                                                  cass::Memory::allocate<dse::PlaintextAuthenticatorData>(cass::String(username, username_length),
                                                                                                          cass::String(password, password_length),
                                                                                                          cass::String(authorization_id, authorization_id_length)));
}

CassError cass_cluster_set_dse_gssapi_authenticator(CassCluster* cluster,
                                                    const char* service,
                                                    const char* principal) {
  return cass_cluster_set_dse_gssapi_authenticator_n(cluster,
                                                     service, SAFE_STRLEN(service),
                                                     principal, SAFE_STRLEN(principal));
}

CassError cass_cluster_set_dse_gssapi_authenticator_n(CassCluster* cluster,
                                                      const char* service, size_t service_length,
                                                      const char* principal, size_t principal_length) {
  return cass_cluster_set_dse_gssapi_authenticator_proxy_n(cluster,
                                                           service, service_length,
                                                           principal, principal_length,
                                                           "", 0);
}

CassError cass_cluster_set_dse_gssapi_authenticator_proxy(CassCluster* cluster,
                                                          const char* service,
                                                          const char* principal,
                                                          const char* authorization_id) {
  return cass_cluster_set_dse_gssapi_authenticator_proxy_n(cluster,
                                                           service, SAFE_STRLEN(service),
                                                           principal, SAFE_STRLEN(principal),
                                                           authorization_id, SAFE_STRLEN(authorization_id));
}

CassError cass_cluster_set_dse_gssapi_authenticator_proxy_n(CassCluster* cluster,
                                                            const char* service, size_t service_length,
                                                            const char* principal, size_t principal_length,
                                                            const char* authorization_id, size_t authorization_id_length) {
  return cass_cluster_set_authenticator_callbacks(cluster,
                                                  dse::GssapiAuthenticatorData::callbacks(),
                                                  dse_gssapi_authenticator_cleanup,
                                                  cass::Memory::allocate<dse::GssapiAuthenticatorData>(cass::String(service, service_length),
                                                                                                       cass::String(principal, principal_length),
                                                                                                       cass::String(authorization_id, authorization_id_length)));
>>>>>>> cd938412
}

} // extern "C"<|MERGE_RESOLUTION|>--- conflicted
+++ resolved
@@ -1,580 +1,640 @@
 /*
   Copyright (c) DataStax, Inc.
 
-  This software can be used solely with DataStax Enterprise. Please consult the
-  license at http://www.datastax.com/terms/datastax-dse-driver-license-terms
+  Licensed under the Apache License, Version 2.0 (the "License");
+  you may not use this file except in compliance with the License.
+  You may obtain a copy of the License at
+
+  http://www.apache.org/licenses/LICENSE-2.0
+
+  Unless required by applicable law or agreed to in writing, software
+  distributed under the License is distributed on an "AS IS" BASIS,
+  WITHOUT WARRANTIES OR CONDITIONS OF ANY KIND, either express or implied.
+  See the License for the specific language governing permissions and
+  limitations under the License.
 */
 
-<<<<<<< HEAD
 #include "cluster.hpp"
 
 #include "constants.hpp"
 #include "dc_aware_policy.hpp"
 #include "external.hpp"
 #include "logger.hpp"
+#include "resolver.hpp"
 #include "round_robin_policy.hpp"
 #include "speculative_execution.hpp"
 #include "utils.hpp"
 
-#include <sstream>
-
-extern "C" {
-
-CassCluster* cass_cluster_new() {
-  return CassCluster::to(new cass::Cluster());
-}
-
-CassError cass_cluster_set_port(CassCluster* cluster,
-                                int port) {
-  if (port <= 0) {
-    return CASS_ERROR_LIB_BAD_PARAMS;
-  }
-  cluster->config().set_port(port);
-  return CASS_OK;
-}
-
-void cass_cluster_set_ssl(CassCluster* cluster,
-                          CassSsl* ssl) {
-  cluster->config().set_ssl_context(ssl->from());
-}
-
-CassError cass_cluster_set_protocol_version(CassCluster* cluster,
-                                            int protocol_version) {
-  if (protocol_version < 1) {
-    return CASS_ERROR_LIB_BAD_PARAMS;
-  }
-  if (cluster->config().use_beta_protocol_version()) {
-    LOG_ERROR("The protocol version is already set to the newest beta version v%d "
-              "and cannot be explicitly set.", CASS_NEWEST_BETA_PROTOCOL_VERSION);
-    return CASS_ERROR_LIB_BAD_PARAMS;
-  } else if (protocol_version > CASS_HIGHEST_SUPPORTED_PROTOCOL_VERSION) {
-    LOG_ERROR("Protocol version v%d is higher than the highest supported "
-              "protocol version v%d (consider using the newest beta protocol version).",
-              protocol_version, CASS_HIGHEST_SUPPORTED_PROTOCOL_VERSION);
-    return CASS_ERROR_LIB_BAD_PARAMS;
-  }
-  cluster->config().set_protocol_version(protocol_version);
-  return CASS_OK;
-}
-
-CassError cass_cluster_set_use_beta_protocol_version(CassCluster* cluster,
-                                                     cass_bool_t enable) {
-  cluster->config().set_use_beta_protocol_version(enable == cass_true);
-  cluster->config().set_protocol_version(enable ? CASS_NEWEST_BETA_PROTOCOL_VERSION
-                                                : CASS_HIGHEST_SUPPORTED_PROTOCOL_VERSION);
-  return CASS_OK;
-}
-
-CassError cass_cluster_set_consistency(CassCluster* cluster,
-                                       CassConsistency consistency) {
-  if (consistency == CASS_CONSISTENCY_UNKNOWN) {
-    return CASS_ERROR_LIB_BAD_PARAMS;
-  }
-  cluster->config().set_consistency(consistency);
-  return CASS_OK;
-}
-
-CassError cass_cluster_set_serial_consistency(CassCluster* cluster,
-                                              CassConsistency consistency) {
-  if (consistency == CASS_CONSISTENCY_UNKNOWN) {
-    return CASS_ERROR_LIB_BAD_PARAMS;
-  }
-  cluster->config().set_serial_consistency(consistency);
-  return CASS_OK;
-}
-
-CassError cass_cluster_set_num_threads_io(CassCluster* cluster,
-                                          unsigned num_threads) {
-  if (num_threads == 0) {
-    return CASS_ERROR_LIB_BAD_PARAMS;
-  }
-  cluster->config().set_thread_count_io(num_threads);
-  return CASS_OK;
-}
-
-CassError cass_cluster_set_queue_size_io(CassCluster* cluster,
-                                         unsigned queue_size) {
-  if (queue_size == 0) {
-    return CASS_ERROR_LIB_BAD_PARAMS;
-  }
-  cluster->config().set_queue_size_io(queue_size);
-  return CASS_OK;
-}
-
-CassError cass_cluster_set_queue_size_event(CassCluster* cluster,
-                                            unsigned queue_size) {
-  if (queue_size == 0) {
-    return CASS_ERROR_LIB_BAD_PARAMS;
-  }
-  cluster->config().set_queue_size_event(queue_size);
-  return CASS_OK;
-}
-
-CassError cass_cluster_set_contact_points(CassCluster* cluster,
-                                          const char* contact_points) {
-  return cass_cluster_set_contact_points_n(cluster,
-                                           contact_points,
-                                           SAFE_STRLEN(contact_points));
-}
-
-CassError cass_cluster_set_contact_points_n(CassCluster* cluster,
-                                            const char* contact_points,
-                                            size_t contact_points_length) {
-  if (contact_points_length == 0) {
-    cluster->config().contact_points().clear();
+namespace cass {
+
+/**
+ * A task for initiating the cluster close process.
+ */
+class RunCloseCluster : public Task {
+public:
+  RunCloseCluster(const Cluster::Ptr& cluster)
+    : cluster_(cluster) { }
+
+  void run(EventLoop* event_loop) {
+    cluster_->internal_close();
+  }
+
+private:
+  Cluster::Ptr cluster_;
+};
+
+/**
+ * A task for marking a node as UP.
+ */
+class NotifyUpCluster : public Task {
+public:
+  NotifyUpCluster(const Cluster::Ptr& cluster, const Address& address)
+    : cluster_(cluster)
+    , address_(address) { }
+
+  void run(EventLoop* event_loop) {
+    cluster_->internal_notify_up(address_);
+  }
+
+private:
+  Cluster::Ptr cluster_;
+  Address address_;
+};
+
+/**
+ * A task for marking a node as DOWN.
+ */
+class NotifyDownCluster : public Task {
+public:
+  NotifyDownCluster(const Cluster::Ptr& cluster, const Address& address)
+    : cluster_(cluster)
+    , address_(address) { }
+
+  void run(EventLoop* event_loop) {
+    cluster_->internal_notify_down(address_);
+  }
+
+private:
+  Cluster::Ptr cluster_;
+  Address address_;
+};
+
+/**
+ * A no operation cluster listener. This is used when a listener is not set.
+ */
+class NopClusterListener : public ClusterListener {
+public:
+  virtual void on_connect(Cluster* cluster) { }
+
+  virtual void on_up(const Host::Ptr& host) { }
+  virtual void on_down(const Host::Ptr& host) { }
+
+  virtual void on_add(const Host::Ptr& host) { }
+  virtual void on_remove(const Host::Ptr& host) { }
+
+  virtual void on_update_token_map(const TokenMap::Ptr& token_map) { }
+
+  virtual void on_close(Cluster* cluster) { }
+};
+
+static NopClusterListener nop_cluster_listener__;
+
+LockedHostMap::LockedHostMap(const HostMap& hosts)
+  : hosts_(hosts) {
+  uv_mutex_init(&mutex_);
+}
+
+LockedHostMap::~LockedHostMap() {
+  uv_mutex_destroy(&mutex_);
+}
+
+LockedHostMap::const_iterator LockedHostMap::find(const Address& address) const {
+  return hosts_.find(address);
+}
+
+Host::Ptr LockedHostMap::get(const Address& address) const {
+  ScopedMutex l(&mutex_);
+  const_iterator it = find(address);
+  if (it == end()) return Host::Ptr();
+  return it->second;
+}
+
+void LockedHostMap::erase(const Address& address) {
+  ScopedMutex l(&mutex_);
+  hosts_.erase(address);
+}
+
+Host::Ptr& LockedHostMap::operator[](const Address& address) {
+  ScopedMutex l(&mutex_);
+  return hosts_[address];
+}
+
+LockedHostMap&LockedHostMap::operator=(const HostMap& hosts) {
+  ScopedMutex l(&mutex_);
+  hosts_ = hosts;
+  return *this;
+}
+
+ClusterSettings::ClusterSettings()
+  : load_balancing_policy(Memory::allocate<RoundRobinPolicy>())
+  , port(CASS_DEFAULT_PORT)
+  , reconnect_timeout_ms(CASS_DEFAULT_RECONNECT_WAIT_TIME_MS)
+  , prepare_on_up_or_add_host(CASS_DEFAULT_PREPARE_ON_UP_OR_ADD_HOST)
+  , max_prepares_per_flush(CASS_DEFAULT_MAX_PREPARES_PER_FLUSH) {
+  load_balancing_policies.push_back(load_balancing_policy);
+}
+
+ClusterSettings::ClusterSettings(const Config& config)
+  : control_connection_settings(config)
+  , load_balancing_policy(config.load_balancing_policy())
+  , load_balancing_policies(config.load_balancing_policies())
+  , port(config.port())
+  , reconnect_timeout_ms(config.reconnect_wait_time_ms())
+  , prepare_on_up_or_add_host(config.prepare_on_up_or_add_host())
+  , max_prepares_per_flush(CASS_DEFAULT_MAX_PREPARES_PER_FLUSH) { }
+
+Cluster::Cluster(const ControlConnection::Ptr& connection,
+                 ClusterListener* listener,
+                 EventLoop* event_loop,
+                 const Host::Ptr& connected_host,
+                 const HostMap& hosts,
+                 const ControlConnectionSchema& schema,
+                 const LoadBalancingPolicy::Ptr& load_balancing_policy,
+                 const LoadBalancingPolicy::Vec& load_balancing_policies,
+                 const ClusterSettings& settings)
+  : connection_(connection)
+  , listener_(listener ? listener : &nop_cluster_listener__)
+  , event_loop_(event_loop)
+  , load_balancing_policy_(load_balancing_policy)
+  , load_balancing_policies_(load_balancing_policies)
+  , settings_(settings)
+  , is_closing_(false)
+  , connected_host_(connected_host)
+  , hosts_(hosts) {
+  inc_ref();
+  connection_->set_listener(this);
+
+  query_plan_.reset(load_balancing_policy_->new_query_plan("", NULL, NULL));
+
+  update_schema(schema);
+  update_token_map(hosts,
+                   connected_host_->partitioner(),
+                   schema);
+
+  listener_->on_reconnect(this);
+}
+
+void Cluster::close() {
+  event_loop_->add(Memory::allocate<RunCloseCluster>(Ptr(this)));
+}
+
+void Cluster::notify_up(const Address& address) {
+  event_loop_->add(Memory::allocate<NotifyUpCluster>(Ptr(this), address));
+}
+
+void Cluster::notify_down(const Address& address) {
+  event_loop_->add(Memory::allocate<NotifyDownCluster>(Ptr(this), address));
+}
+
+Metadata::SchemaSnapshot Cluster::schema_snapshot() {
+  return metadata_.schema_snapshot();
+}
+
+Host::Ptr Cluster::host(const Address& address) const {
+  return hosts_.get(address);
+}
+
+PreparedMetadata::Entry::Ptr Cluster::prepared(const String& id) const {
+  return prepared_metadata_.get(id);
+}
+
+void Cluster::prepared(const String& id,
+                       const PreparedMetadata::Entry::Ptr& entry) {
+  prepared_metadata_.set(id, entry);
+}
+
+void Cluster::update_hosts(const HostMap& hosts) {
+  // Update the hosts and properly notify the listener
+  HostMap existing(hosts_);
+
+  for (HostMap::const_iterator it = hosts.begin(),
+       end = hosts.end(); it != end; ++it) {
+    if (!is_host_ignored(it->second)) {
+      HostMap::iterator find_it = existing.find(it->first);
+      if (find_it != existing.end()) {
+        existing.erase(find_it); // Already exists mark as visited
+      } else {
+        notify_add(it->second); // A new host has been added
+      }
+    }
+  }
+
+  // Any hosts that existed before, but aren't in the new hosts
+  // need to be marked as removed.
+  for (HostMap::const_iterator it = existing.begin(),
+       end = existing.end(); it != end; ++it) {
+    notify_remove(it->first);
+  }
+}
+
+void Cluster::update_schema(const ControlConnectionSchema& schema) {
+  metadata_.clear_and_update_back(connection_->server_version());
+
+  if (schema.keyspaces) {
+    metadata_.update_keyspaces(schema.keyspaces.get());
+  }
+
+  if (schema.tables) {
+    metadata_.update_tables(schema.tables.get());
+  }
+
+  if (schema.views) {
+    metadata_.update_views(schema.views.get());
+  }
+
+  if (schema.columns) {
+    metadata_.update_columns(schema.columns.get());
+  }
+
+  if (schema.indexes) {
+    metadata_.update_indexes(schema.indexes.get());
+  }
+
+  if (schema.user_types) {
+    metadata_.update_user_types(schema.user_types.get());
+  }
+
+  if (schema.functions) {
+    metadata_.update_functions(schema.functions.get());
+  }
+
+  if (schema.aggregates) {
+    metadata_.update_aggregates(schema.aggregates.get());
+  }
+
+  metadata_.swap_to_back_and_update_front();
+}
+
+void Cluster::update_token_map(const HostMap& hosts,
+                               const String& partitioner,
+                               const ControlConnectionSchema& schema) {
+  if (settings_.control_connection_settings.token_aware_routing && schema.keyspaces) {
+    // Create a new token map and populate it
+    token_map_ = TokenMap::from_partitioner(partitioner);
+    if (!token_map_) {
+      return; // Partition is not supported
+    }
+    token_map_->add_keyspaces(connection_->server_version(), schema.keyspaces.get());
+    for (HostMap::const_iterator it = hosts.begin(),
+         end = hosts.end(); it != end; ++it) {
+      token_map_->add_host(it->second);
+    }
+    token_map_->build();
+  }
+}
+
+bool Cluster::is_host_ignored(const Host::Ptr& host) const {
+  return cass::is_host_ignored(load_balancing_policies_, host);
+}
+
+void Cluster::schedule_reconnect() {
+  if (settings_.reconnect_timeout_ms > 0) {
+    timer_.start(connection_->loop(), settings_.reconnect_timeout_ms,
+                 bind_callback(&Cluster::on_schedule_reconnect, this));
   } else {
-    cass::explode(std::string(contact_points, contact_points_length),
-                  cluster->config().contact_points());
-  }
-  return CASS_OK;
-}
-
-CassError cass_cluster_set_core_connections_per_host(CassCluster* cluster,
-                                                     unsigned num_connections) {
-  if (num_connections == 0) {
-    return CASS_ERROR_LIB_BAD_PARAMS;
-  }
-  cluster->config().set_core_connections_per_host(num_connections);
-  return CASS_OK;
-}
-
-CassError cass_cluster_set_max_connections_per_host(CassCluster* cluster,
-                                                    unsigned num_connections) {
-  if (num_connections == 0) {
-    return CASS_ERROR_LIB_BAD_PARAMS;
-  }
-  cluster->config().set_max_connections_per_host(num_connections);
-  return CASS_OK;
-}
-
-void cass_cluster_set_reconnect_wait_time(CassCluster* cluster,
-                                          unsigned wait_time_ms) {
-  cluster->config().set_reconnect_wait_time(wait_time_ms);
-}
-
-CassError cass_cluster_set_max_concurrent_creation(CassCluster* cluster,
-                                                   unsigned num_connections) {
-  if (num_connections == 0) {
-    return CASS_ERROR_LIB_BAD_PARAMS;
-  }
-  cluster->config().set_max_concurrent_creation(num_connections);
-  return CASS_OK;
-}
-
-CassError cass_cluster_set_max_concurrent_requests_threshold(CassCluster* cluster,
-                                                             unsigned num_requests) {
-  if (num_requests == 0) {
-    return CASS_ERROR_LIB_BAD_PARAMS;
-  }
-  cluster->config().set_max_concurrent_requests_threshold(num_requests);
-  return CASS_OK;
-}
-
-CassError cass_cluster_set_max_requests_per_flush(CassCluster* cluster,
-                                                  unsigned num_requests) {
-  if (num_requests == 0) {
-    return CASS_ERROR_LIB_BAD_PARAMS;
-  }
-  cluster->config().set_max_requests_per_flush(num_requests);
-  return CASS_OK;
-}
-
-CassError cass_cluster_set_write_bytes_high_water_mark(CassCluster* cluster,
-                                                       unsigned num_bytes) {
-  // Deprecated
-  return CASS_OK;
-}
-
-CassError cass_cluster_set_write_bytes_low_water_mark(CassCluster* cluster,
-                                                      unsigned num_bytes) {
-  // Deprecated
-  return CASS_OK;
-}
-
-CassError cass_cluster_set_pending_requests_high_water_mark(CassCluster* cluster,
-                                                            unsigned num_requests) {
-  // Deprecated
-  return CASS_OK;
-}
-
-CassError cass_cluster_set_pending_requests_low_water_mark(CassCluster* cluster,
-                                                           unsigned num_requests) {
-  // Deprecated
-  return CASS_OK;
-}
-
-void cass_cluster_set_connect_timeout(CassCluster* cluster,
-                                      unsigned timeout_ms) {
-  cluster->config().set_connect_timeout(timeout_ms);
-}
-
-void cass_cluster_set_request_timeout(CassCluster* cluster,
-                                      unsigned timeout_ms) {
-  cluster->config().set_request_timeout(timeout_ms);
-}
-
-void cass_cluster_set_resolve_timeout(CassCluster* cluster,
-                                      unsigned timeout_ms) {
-  cluster->config().set_resolve_timeout(timeout_ms);
-}
-
-void cass_cluster_set_credentials(CassCluster* cluster,
-                                  const char* username,
-                                  const char* password) {
-  return cass_cluster_set_credentials_n(cluster,
-                                        username, SAFE_STRLEN(username),
-                                        password, SAFE_STRLEN(password));
-}
-=======
-#include "dse.h"
-
-#include "auth.hpp"
-#include "cluster_config.hpp"
-#include "memory.hpp"
-#include "string.hpp"
->>>>>>> cd938412
-
-static void dse_plaintext_authenticator_cleanup(void* data) {
-  cass::Memory::deallocate(static_cast<dse::PlaintextAuthenticatorData*>(data));
-}
-
-static void dse_gssapi_authenticator_cleanup(void* data) {
-  cass::Memory::deallocate(static_cast<dse::GssapiAuthenticatorData*>(data));
-}
-
-<<<<<<< HEAD
-CassError cass_cluster_set_load_balance_dc_aware(CassCluster* cluster,
-                                                 const char* local_dc,
-                                                 unsigned used_hosts_per_remote_dc,
-                                                 cass_bool_t allow_remote_dcs_for_local_cl) {
-  if (local_dc == NULL) {
-    return CASS_ERROR_LIB_BAD_PARAMS;
-  }
-  return cass_cluster_set_load_balance_dc_aware_n(cluster,
-                                                  local_dc,
-                                                  SAFE_STRLEN(local_dc),
-                                                  used_hosts_per_remote_dc,
-                                                  allow_remote_dcs_for_local_cl);
-}
-
-CassError cass_cluster_set_load_balance_dc_aware_n(CassCluster* cluster,
-                                                   const char* local_dc,
-                                                   size_t local_dc_length,
-                                                   unsigned used_hosts_per_remote_dc,
-                                                   cass_bool_t allow_remote_dcs_for_local_cl) {
-  if (local_dc == NULL || local_dc_length == 0) {
-    return CASS_ERROR_LIB_BAD_PARAMS;
-  }
-  cluster->config().set_load_balancing_policy(
-        new cass::DCAwarePolicy(std::string(local_dc, local_dc_length),
-                                used_hosts_per_remote_dc,
-                                !allow_remote_dcs_for_local_cl));
-  return CASS_OK;
-}
-
-void cass_cluster_set_token_aware_routing(CassCluster* cluster,
-                                          cass_bool_t enabled) {
-  cluster->config().set_token_aware_routing(enabled == cass_true);
-}
-
-void cass_cluster_set_latency_aware_routing(CassCluster* cluster,
-                                            cass_bool_t enabled) {
-  cluster->config().set_latency_aware_routing(enabled == cass_true);
-}
-
-void cass_cluster_set_latency_aware_routing_settings(CassCluster* cluster,
-                                                     cass_double_t exclusion_threshold,
-                                                     cass_uint64_t scale_ms,
-                                                     cass_uint64_t retry_period_ms,
-                                                     cass_uint64_t update_rate_ms,
-                                                     cass_uint64_t min_measured) {
-  cass::LatencyAwarePolicy::Settings settings;
-  settings.exclusion_threshold = exclusion_threshold;
-  settings.scale_ns = scale_ms * 1000 * 1000;
-  settings.retry_period_ns = retry_period_ms * 1000 * 1000;
-  settings.update_rate_ms = update_rate_ms;
-  settings.min_measured = min_measured;
-  cluster->config().set_latency_aware_routing_settings(settings);
-}
-
-void cass_cluster_set_whitelist_filtering(CassCluster* cluster,
-                                          const char* hosts) {
-  cass_cluster_set_whitelist_filtering_n(cluster,
-                                         hosts,
-                                         SAFE_STRLEN(hosts));
-}
-
-void cass_cluster_set_whitelist_filtering_n(CassCluster* cluster,
-                                            const char* hosts,
-                                            size_t hosts_length) {
-  if (hosts_length == 0) {
-    cluster->config().whitelist().clear();
+    handle_schedule_reconnect();
+  }
+}
+
+void Cluster::on_schedule_reconnect(Timer* timer) {
+  handle_schedule_reconnect();
+}
+
+void Cluster::handle_schedule_reconnect() {
+  const Host::Ptr& host = query_plan_->compute_next();
+  if (host) {
+    reconnector_.reset(Memory::allocate<ControlConnector>(host->address(),
+                                                          connection_->protocol_version(),
+                                                          bind_callback(&Cluster::on_reconnect, this)));
+    reconnector_
+        ->with_settings(settings_.control_connection_settings)
+        ->connect(connection_->loop());
   } else {
-    cass::explode(std::string(hosts, hosts_length),
-                  cluster->config().whitelist());
-  }
-}
-
-void cass_cluster_set_blacklist_filtering(CassCluster* cluster,
-                                          const char* hosts) {
-  cass_cluster_set_blacklist_filtering_n(cluster,
-                                         hosts,
-                                         SAFE_STRLEN(hosts));
-}
-
-void cass_cluster_set_blacklist_filtering_n(CassCluster* cluster,
-                                            const char* hosts,
-                                            size_t hosts_length) {
-  if (hosts_length == 0) {
-    cluster->config().blacklist().clear();
+    // No more hosts, refresh the query plan and schedule a re-connection
+    LOG_TRACE("Control connection query plan has no more hosts. "
+              "Reset query plan and schedule reconnect");
+    query_plan_.reset(load_balancing_policy_->new_query_plan("", NULL, NULL));
+    schedule_reconnect();
+  }
+}
+
+void Cluster::on_reconnect(ControlConnector* connector) {
+  if (connector->is_ok()) {
+    connection_ = connector->release_connection();
+    connection_->set_listener(this);
+
+    // Incrementally update the hosts  (notifying the listener)
+    update_hosts(connector->hosts());
+
+    // Get the newly connected host
+    connected_host_ = hosts_[connection_->address()];
+    assert(connected_host_ && "Connected host not found in hosts map");
+
+    update_schema(connector->schema());
+    update_token_map(connector->hosts(),
+                     connected_host_->partitioner(),
+                     connector->schema());
+
+    // Notify the listener that we've built a new token map
+    if (token_map_) {
+      listener_->on_update_token_map(token_map_);
+    }
+
+    LOG_INFO("Control connection connected to %s",
+             connected_host_->address_string().c_str());
+
+    listener_->on_reconnect(this);
+  } else if (!connector->is_canceled()) {
+    LOG_ERROR("Unable to reestablish a control connection to host %s because of the following error: %s",
+              connector->address().to_string().c_str(),
+              connector->error_message().c_str());
+    schedule_reconnect();
+  }
+}
+
+void Cluster::internal_close() {
+  is_closing_ = true;
+  if (timer_.is_running()) {
+    timer_.stop();
+    handle_close();
   } else {
-    cass::explode(std::string(hosts, hosts_length),
-                  cluster->config().blacklist());
-  }
-}
-
-void cass_cluster_set_whitelist_dc_filtering(CassCluster* cluster,
-                                             const char* dcs) {
-  cass_cluster_set_whitelist_dc_filtering_n(cluster,
-                                            dcs,
-                                            SAFE_STRLEN(dcs));
-}
-
-void cass_cluster_set_whitelist_dc_filtering_n(CassCluster* cluster,
-                                               const char* dcs,
-                                               size_t dcs_length) {
-  if (dcs_length == 0) {
-    cluster->config().whitelist_dc().clear();
+    if (connection_) connection_->close();
+  }
+}
+
+void Cluster::handle_close() {
+  for (LoadBalancingPolicy::Vec::const_iterator it = load_balancing_policies_.begin(),
+       end = load_balancing_policies_.end(); it != end; ++it) {
+    (*it)->close_handles();
+  }
+  connection_.reset();
+  listener_->on_close(this);
+  dec_ref();
+}
+
+void Cluster::internal_notify_up(const Address& address, const Host::Ptr& refreshed) {
+  LockedHostMap::const_iterator it = hosts_.find(address);
+
+  if (it == hosts_.end()) {
+    LOG_WARN("Attempting to mark host %s that we don't have as UP",
+             address.to_string().c_str());
+    return;
+  }
+
+  Host::Ptr host(it->second);
+
+  if (is_host_ignored(host)) {
+    return; // Ignore host
+  }
+
+  if (refreshed){
+    if (token_map_) {
+      token_map_ = token_map_->copy();
+      token_map_->update_host_and_build(refreshed);
+      listener_->on_update_token_map(token_map_);
+    }
+    hosts_[address] = host = refreshed;
+  }
+
+  if (host->is_up()) { // Check the state of the previously existing host.
+    // Already marked up so don't repeat duplicate notifications.
+    return;
+  }
+
+  host->set_up();
+  for (LoadBalancingPolicy::Vec::const_iterator it = load_balancing_policies_.begin(),
+       end = load_balancing_policies_.end(); it != end; ++it) {
+    (*it)->on_up(host);
+  }
+
+  if (!prepare_host(host,
+                    bind_callback(&Cluster::on_prepare_host_up, this))) {
+    notify_up_after_prepare(host);
+  }
+}
+
+void Cluster::notify_up_after_prepare(const Host::Ptr& host) {
+  listener_->on_up(host);
+}
+
+void Cluster::internal_notify_down(const Address& address) {
+  LockedHostMap::const_iterator it = hosts_.find(address);
+
+  if (it == hosts_.end()) {
+    LOG_WARN("Attempting to mark host %s that we don't have as DOWN",
+             address.to_string().c_str());
+    return;
+  }
+
+  Host::Ptr host(it->second);
+
+  if (host->is_down()) {
+    // Already marked down so don't repeat duplicate notifications.
+    return;
+  }
+
+  host->set_down();
+  for (LoadBalancingPolicy::Vec::const_iterator it = load_balancing_policies_.begin(),
+       end = load_balancing_policies_.end(); it != end; ++it) {
+    (*it)->on_down(host);
+  }
+
+  listener_->on_down(host);
+}
+
+void Cluster::notify_add(const Host::Ptr& host) {
+  LockedHostMap::const_iterator host_it = hosts_.find(host->address());
+
+  if (host_it != hosts_.end()) {
+    LOG_WARN("Attempting to add host %s that we already have",
+             host->address_string().c_str());
+    // If an entry already exists then notify that the node has been removed
+    // then re-add it.
+    for (LoadBalancingPolicy::Vec::const_iterator it = load_balancing_policies_.begin(),
+         end = load_balancing_policies_.end(); it != end; ++it) {
+      (*it)->on_remove(host_it->second);
+    }
+    listener_->on_remove(host_it->second);
+  }
+
+  if (is_host_ignored(host)) {
+    return; // Ignore host
+  }
+
+  hosts_[host->address()] = host;
+  for (LoadBalancingPolicy::Vec::const_iterator it = load_balancing_policies_.begin(),
+       end = load_balancing_policies_.end(); it != end; ++it) {
+    (*it)->on_add(host);
+  }
+
+  if (!prepare_host(host,
+                    bind_callback(&Cluster::on_prepare_host_add, this))) {
+    notify_add_after_prepare(host);
+  }
+}
+
+void Cluster::notify_add_after_prepare(const Host::Ptr& host) {
+  if (token_map_) {
+    token_map_ = token_map_->copy();
+    token_map_->update_host_and_build(host);
+    listener_->on_update_token_map(token_map_);
+  }
+  listener_->on_add(host);
+}
+
+void Cluster::notify_remove(const Address& address) {
+  LockedHostMap::const_iterator it = hosts_.find(address);
+
+  if (it == hosts_.end()) {
+    LOG_WARN("Attempting removing host %s that we don't have",
+             address.to_string().c_str());
+    return;
+  }
+
+  Host::Ptr host(it->second);
+
+  if (token_map_) {
+    token_map_ = token_map_->copy();
+    token_map_->remove_host_and_build(host);
+    listener_->on_update_token_map(token_map_);
+  }
+
+  hosts_.erase(host->address());
+  for (LoadBalancingPolicy::Vec::const_iterator it = load_balancing_policies_.begin(),
+       end = load_balancing_policies_.end(); it != end; ++it) {
+    (*it)->on_remove(host);
+  }
+  listener_->on_remove(host);
+}
+
+bool Cluster::prepare_host(const Host::Ptr& host,
+                           const PrepareHostHandler::Callback& callback) {
+  if (settings_.prepare_on_up_or_add_host) {
+    PrepareHostHandler::Ptr prepare_host_handler(
+          Memory::allocate<PrepareHostHandler>(host,
+                                               prepared_metadata_.copy(),
+                                               callback,
+                                               connection_->protocol_version(),
+                                               settings_.max_prepares_per_flush));
+
+    prepare_host_handler->prepare(connection_->loop(),
+                                  settings_.control_connection_settings.connection_settings);
+    return true;
+  }
+  return false;
+}
+
+void Cluster::on_prepare_host_add(const PrepareHostHandler* handler) {
+  notify_add_after_prepare(handler->host());
+}
+
+void Cluster::on_prepare_host_up(const PrepareHostHandler* handler) {
+  notify_up_after_prepare(handler->host());
+}
+
+void Cluster::on_update_schema(SchemaType type,
+                               const ResultResponse::Ptr& result,
+                               const String& keyspace_name,
+                               const String& target_name) {
+  switch (type) {
+    case KEYSPACE:
+      metadata_.update_keyspaces(result.get());
+      if (token_map_) {
+        token_map_ = token_map_->copy();
+        token_map_->update_keyspaces_and_build(connection_->server_version(), result.get());
+        listener_->on_update_token_map(token_map_);
+      }
+      break;
+    case TABLE:
+      metadata_.update_tables(result.get());
+      break;
+    case VIEW:
+      metadata_.update_views(result.get());
+      break;
+    case COLUMN:
+      metadata_.update_columns(result.get());
+      break;
+    case INDEX:
+      metadata_.update_indexes(result.get());
+      break;
+    case USER_TYPE:
+      metadata_.update_user_types(result.get());
+      break;
+    case FUNCTION:
+      metadata_.update_functions(result.get());
+      break;
+    case AGGREGATE:
+      metadata_.update_aggregates(result.get());
+      break;
+  }
+}
+
+void Cluster::on_drop_schema(SchemaType type,
+                             const String& keyspace_name,
+                             const String& target_name) {
+  switch (type) {
+    case KEYSPACE:
+      metadata_.drop_keyspace(keyspace_name);
+      if (token_map_) {
+        token_map_ = token_map_->copy();
+        token_map_->drop_keyspace(keyspace_name);
+        listener_->on_update_token_map(token_map_);
+      }
+      break;
+    case TABLE:
+      metadata_.drop_table_or_view(keyspace_name, target_name);
+      break;
+    case VIEW:
+      metadata_.drop_table_or_view(keyspace_name, target_name);
+      break;
+    case USER_TYPE:
+      metadata_.drop_user_type(keyspace_name, target_name);
+      break;
+    case FUNCTION:
+      metadata_.drop_function(keyspace_name, target_name);
+      break;
+    case AGGREGATE:
+      metadata_.drop_aggregate(keyspace_name, target_name);
+      break;
+    default:
+      break;
+  }
+}
+
+void Cluster::on_up(const Address& address, const Host::Ptr& refreshed) {
+  internal_notify_up(address, refreshed);
+}
+
+void Cluster::on_down(const Address& address) {
+  // Ignore on down events
+}
+
+void Cluster::on_add(const Host::Ptr& host) {
+  notify_add(host);
+}
+
+void Cluster::on_remove(const Address& address) {
+  notify_remove(address);
+}
+
+void Cluster::on_close(ControlConnection* connection) {
+  if (!is_closing_) {
+    LOG_WARN("Lost control connection to host %s",
+             connection_->address_string().c_str());
+    schedule_reconnect();
   } else {
-    cass::explode(std::string(dcs, dcs_length),
-                  cluster->config().whitelist_dc());
-  }
-}
-
-void cass_cluster_set_blacklist_dc_filtering(CassCluster* cluster,
-                                             const char* dcs) {
-  cass_cluster_set_blacklist_dc_filtering_n(cluster,
-                                            dcs,
-                                            SAFE_STRLEN(dcs));
-}
-
-void cass_cluster_set_blacklist_dc_filtering_n(CassCluster* cluster,
-                                               const char* dcs,
-                                               size_t dcs_length) {
-  if (dcs_length == 0) {
-    cluster->config().blacklist_dc().clear();
-  } else {
-    cass::explode(std::string(dcs, dcs_length),
-                  cluster->config().blacklist_dc());
-  }
-}
-
-void cass_cluster_set_tcp_nodelay(CassCluster* cluster,
-                                  cass_bool_t enabled) {
-  cluster->config().set_tcp_nodelay(enabled == cass_true);
-}
-
-void cass_cluster_set_tcp_keepalive(CassCluster* cluster,
-                                    cass_bool_t enabled,
-                                    unsigned delay_secs) {
-  cluster->config().set_tcp_keepalive(enabled == cass_true, delay_secs);
-}
-
-CassError cass_cluster_set_authenticator_callbacks(CassCluster* cluster,
-                                                   const CassAuthenticatorCallbacks* exchange_callbacks,
-                                                   CassAuthenticatorDataCleanupCallback cleanup_callback,
-                                                   void* data) {
-  cluster->config().set_auth_provider(cass::AuthProvider::Ptr(
-                                        new cass::ExternalAuthProvider(exchange_callbacks,
-                                                                       cleanup_callback, data)));
-  return CASS_OK;
-}
-
-void cass_cluster_set_connection_heartbeat_interval(CassCluster* cluster,
-                                                    unsigned interval_secs) {
-  cluster->config().set_connection_heartbeat_interval_secs(interval_secs);
-}
-
-void cass_cluster_set_connection_idle_timeout(CassCluster* cluster,
-                                              unsigned timeout_secs) {
-  cluster->config().set_connection_idle_timeout_secs(timeout_secs);
-}
-
-void cass_cluster_set_retry_policy(CassCluster* cluster,
-                                   CassRetryPolicy* retry_policy) {
-  cluster->config().set_retry_policy(retry_policy);
-}
-
-void cass_cluster_set_timestamp_gen(CassCluster* cluster,
-                                    CassTimestampGen* timestamp_gen) {
-  cluster->config().set_timestamp_gen(timestamp_gen);
-}
-
-void cass_cluster_set_use_schema(CassCluster* cluster,
-                                 cass_bool_t enabled) {
-  cluster->config().set_use_schema(enabled == cass_true);
-}
-
-CassError cass_cluster_set_use_hostname_resolution(CassCluster* cluster,
-                                              cass_bool_t enabled) {
-#if UV_VERSION_MAJOR >= 1
-  cluster->config().set_use_hostname_resolution(enabled == cass_true);
-  return CASS_OK;
-#else
-  return CASS_ERROR_LIB_NOT_IMPLEMENTED;
-#endif
-}
-
-CassError cass_cluster_set_use_randomized_contact_points(CassCluster* cluster,
-                                                         cass_bool_t enabled) {
-  cluster->config().set_use_randomized_contact_points(enabled);
-  return CASS_OK;
-}
-
-CassError cass_cluster_set_constant_speculative_execution_policy(CassCluster* cluster,
-                                                                 cass_int64_t constant_delay_ms,
-                                                                 int max_speculative_executions) {
-  if (constant_delay_ms < 0 || max_speculative_executions < 0) {
-    return CASS_ERROR_LIB_BAD_PARAMS;
-  }
-  cluster->config().set_speculative_execution_policy(
-        new cass::ConstantSpeculativeExecutionPolicy(constant_delay_ms,
-                                                     max_speculative_executions));
-  return CASS_OK;
-}
-
-CassError cass_cluster_set_no_speculative_execution_policy(CassCluster* cluster) {
-  cluster->config().set_speculative_execution_policy(
-        new cass::NoSpeculativeExecutionPolicy());
-  return CASS_OK;
-}
-
-CassError cass_cluster_set_prepare_on_all_hosts(CassCluster* cluster,
-                                                cass_bool_t enabled){
-  cluster->config().set_prepare_on_all_hosts(enabled == cass_true);
-  return CASS_OK;
-}
-
-CassError cass_cluster_set_prepare_on_up_or_add_host(CassCluster* cluster,
-                                                     cass_bool_t enabled) {
-  cluster->config().set_prepare_on_up_or_add_host(enabled == cass_true);
-  return CASS_OK;
-}
-
-CassError cass_cluster_set_local_address(CassCluster* cluster,
-                                                     const char* name) {
-  return cass_cluster_set_local_address_n(cluster, name, SAFE_STRLEN(name));
-}
-
-CassError cass_cluster_set_local_address_n(CassCluster* cluster,
-                                                     const char* name,
-                                                     size_t name_length) {
-  cass::Address address;  // default to AF_UNSPEC
-  if (name_length == 0 ||
-      name == NULL ||
-      cass::Address::from_string(std::string(name, name_length), 0, &address)) {
-    cluster->config().set_local_address(address);
-  } else {
-    return CASS_ERROR_LIB_HOST_RESOLUTION;
-  }
-  return CASS_OK;
-}
-
-CassError cass_cluster_set_no_compact(CassCluster* cluster,
-                                 cass_bool_t enabled) {
-  cluster->config().set_no_compact(enabled == cass_true);
-  return CASS_OK;
-}
-
-
-void cass_cluster_free(CassCluster* cluster) {
-  delete cluster->from();
-=======
-extern "C" {
-
-CassCluster* cass_cluster_new_dse() {
-  CassCluster* cluster = cass_cluster_new();
-  cluster->config().set_host_targeting(true);
-  return cluster;
-}
-
-CassError cass_cluster_set_dse_plaintext_authenticator(CassCluster* cluster,
-                                                       const char* username,
-                                                       const char* password) {
-  return cass_cluster_set_dse_plaintext_authenticator_n(cluster,
-                                                        username, SAFE_STRLEN(username),
-                                                        password, SAFE_STRLEN(password));
-}
-
-CassError cass_cluster_set_dse_plaintext_authenticator_n(CassCluster* cluster,
-                                                         const char* username, size_t username_length,
-                                                         const char* password, size_t password_length) {
-  return cass_cluster_set_dse_plaintext_authenticator_proxy_n(cluster,
-                                                              username, username_length,
-                                                              password, password_length,
-                                                              "", 0);
-}
-
-CassError cass_cluster_set_dse_plaintext_authenticator_proxy(CassCluster* cluster,
-                                                             const char* username,
-                                                             const char* password,
-                                                             const char* authorization_id) {
-  return cass_cluster_set_dse_plaintext_authenticator_proxy_n(cluster,
-                                                              username, SAFE_STRLEN(username),
-                                                              password, SAFE_STRLEN(password),
-                                                              authorization_id, SAFE_STRLEN(authorization_id));
-}
-
-CassError cass_cluster_set_dse_plaintext_authenticator_proxy_n(CassCluster* cluster,
-                                                               const char* username, size_t username_length,
-                                                               const char* password, size_t password_length,
-                                                               const char* authorization_id, size_t authorization_id_length) {
-  return cass_cluster_set_authenticator_callbacks(cluster,
-                                                  dse::PlaintextAuthenticatorData::callbacks(),
-                                                  dse_plaintext_authenticator_cleanup,
-                                                  cass::Memory::allocate<dse::PlaintextAuthenticatorData>(cass::String(username, username_length),
-                                                                                                          cass::String(password, password_length),
-                                                                                                          cass::String(authorization_id, authorization_id_length)));
-}
-
-CassError cass_cluster_set_dse_gssapi_authenticator(CassCluster* cluster,
-                                                    const char* service,
-                                                    const char* principal) {
-  return cass_cluster_set_dse_gssapi_authenticator_n(cluster,
-                                                     service, SAFE_STRLEN(service),
-                                                     principal, SAFE_STRLEN(principal));
-}
-
-CassError cass_cluster_set_dse_gssapi_authenticator_n(CassCluster* cluster,
-                                                      const char* service, size_t service_length,
-                                                      const char* principal, size_t principal_length) {
-  return cass_cluster_set_dse_gssapi_authenticator_proxy_n(cluster,
-                                                           service, service_length,
-                                                           principal, principal_length,
-                                                           "", 0);
-}
-
-CassError cass_cluster_set_dse_gssapi_authenticator_proxy(CassCluster* cluster,
-                                                          const char* service,
-                                                          const char* principal,
-                                                          const char* authorization_id) {
-  return cass_cluster_set_dse_gssapi_authenticator_proxy_n(cluster,
-                                                           service, SAFE_STRLEN(service),
-                                                           principal, SAFE_STRLEN(principal),
-                                                           authorization_id, SAFE_STRLEN(authorization_id));
-}
-
-CassError cass_cluster_set_dse_gssapi_authenticator_proxy_n(CassCluster* cluster,
-                                                            const char* service, size_t service_length,
-                                                            const char* principal, size_t principal_length,
-                                                            const char* authorization_id, size_t authorization_id_length) {
-  return cass_cluster_set_authenticator_callbacks(cluster,
-                                                  dse::GssapiAuthenticatorData::callbacks(),
-                                                  dse_gssapi_authenticator_cleanup,
-                                                  cass::Memory::allocate<dse::GssapiAuthenticatorData>(cass::String(service, service_length),
-                                                                                                       cass::String(principal, principal_length),
-                                                                                                       cass::String(authorization_id, authorization_id_length)));
->>>>>>> cd938412
-}
-
-} // extern "C"+    handle_close();
+  }
+}
+
+} // namespace cass