--- conflicted
+++ resolved
@@ -241,13 +241,8 @@
   }
 }
 
-<<<<<<< HEAD
 void Session::on_control_connection_ready() {
-  // TODO (mpenick): Use hosts returned from the control connection (CPP-145)
-=======
-void Session::on_control_connection_ready(ControlConnection* control_connection) {
   load_balancing_policy_->init(hosts_);
->>>>>>> a76cc8eb
   pending_pool_count_ = hosts_.size() * io_workers_.size();
   for (HostSet::iterator hosts_it = hosts_.begin(), hosts_end = hosts_.end();
        hosts_it != hosts_end; ++hosts_it) {
