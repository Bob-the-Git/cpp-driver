--- conflicted
+++ resolved
@@ -78,7 +78,6 @@
   return CASS_OK;
 }
 
-<<<<<<< HEAD
 CassError dse_graph_options_set_read_consistency(DseGraphOptions* options,
                                                  CassConsistency consistency) {
   options->set_graph_read_consistency(consistency);
@@ -88,12 +87,13 @@
 CassError dse_graph_options_set_write_consistency(DseGraphOptions* options,
                                                   CassConsistency consistency) {
   options->set_graph_write_consistency(consistency);
-=======
+  return CASS_OK;
+}
+
 CassError dse_graph_options_set_request_timeout(DseGraphOptions* options,
                                                 cass_int64_t timeout_ms) {
   if (timeout_ms < 0) return CASS_ERROR_LIB_BAD_PARAMS;
   options->set_request_timeout_ms(timeout_ms);
->>>>>>> 74d18648
   return CASS_OK;
 }
 
