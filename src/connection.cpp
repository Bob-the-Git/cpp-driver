--- conflicted
+++ resolved
@@ -186,15 +186,10 @@
     , protocol_version_(protocol_version)
     , listener_(listener)
     , response_(new ResponseMessage())
-<<<<<<< HEAD
+    , stream_manager_(protocol_version)
     , ssl_session_(NULL)
     , idle_start_time_ms_(0)
     , heartbeat_outstanding_(false) {
-=======
-    , stream_manager_(protocol_version)
-    , connect_timer_(NULL)
-    , ssl_session_(NULL) {
->>>>>>> 7cfd8af6
   socket_.data = this;
   uv_tcp_init(loop_, &socket_);
 
@@ -234,15 +229,11 @@
 }
 
 bool Connection::write(Handler* handler, bool flush_immediately) {
-<<<<<<< HEAD
   return internal_write(handler, flush_immediately, true);
 }
 
 bool Connection::internal_write(Handler* handler, bool flush_immediately, bool reset_idle_time) {
-  int8_t stream = stream_manager_.acquire_stream(handler);
-=======
   int stream = stream_manager_.acquire(handler);
->>>>>>> 7cfd8af6
   if (stream < 0) {
     return false;
   }
