--- conflicted
+++ resolved
@@ -12,14 +12,9 @@
 endif
 
 export SOVER ?= $(shell dpkg-parsechangelog \
-<<<<<<< HEAD
-    | sed -rne 's/^Version: ([0-9.]+)[-+~].*$$/\1/p')
-export SONAME=libcassandra.so.$(SOVER)
-=======
     | sed -rne 's/^Version: ([0-9.]+)([-+~][[:alpha:]][[:alnum:]]*)?([-+~][[:digit:]])?$$/\1\2/p' \
     | sed 's/[+~]/-/')
-export SONAME=libdse.so.$(SOVER)
->>>>>>> 4f0286bb
+export SONAME=libcassandra.so.$(SOVER)
 
 %:
 	dh $@ 
