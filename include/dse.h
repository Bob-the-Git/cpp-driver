/*
  Copyright (c) DataStax, Inc.

  This software can be used solely with DataStax Enterprise. Please consult the
  license at http://www.datastax.com/terms/datastax-dse-driver-license-terms
*/

#ifndef __DSE_H_INCLUDED__
#define __DSE_H_INCLUDED__

#if !defined(DSE_STATIC)
#  if (defined(DSE_BUILDING) && !defined(CASS_BUILDING))
#    define CASS_BUILDING
#  endif
#elif !defined(CASS_STATIC)
#  define CASS_STATIC
#endif

#include <dse/cassandra.h>

#if !defined(DSE_STATIC)
#  if (defined(WIN32) || defined(_WIN32))
#    if defined(DSE_BUILDING)
#      define DSE_EXPORT __declspec(dllexport)
#    else
#      define DSE_EXPORT __declspec(dllimport)
#    endif
#  elif (defined(__SUNPRO_C)  || defined(__SUNPRO_CC)) && !defined(DSE_STATIC)
#    define DSE_EXPORT __global
#  elif (defined(__GNUC__) && __GNUC__ >= 4) || defined(__INTEL_COMPILER)
#    define DSE_EXPORT __attribute__ ((visibility("default")))
#  endif
#else
#  define DSE_EXPORT
#endif

#if defined(_MSC_VER)
#  define DSE_DEPRECATED(func) __declspec(deprecated) func
#elif defined(__GNUC__) || defined(__INTEL_COMPILER)
#  define DSE_DEPRECATED(func) func __attribute__((deprecated))
#else
#  define DSE_DEPRECATED(func) func
#endif

/**
 * @file include/dse.h
 *
 * C/C++ DataStax Enterprise Driver
 */

#define DSE_VERSION_MAJOR 1
#define DSE_VERSION_MINOR 6
#define DSE_VERSION_PATCH 1
<<<<<<< HEAD
#define DSE_VERSION_SUFFIX "CPP-518"
=======
#define DSE_VERSION_SUFFIX "CPP-404-coalescing"
>>>>>>> 3e51a5dc

#ifdef __cplusplus
extern "C" {
#endif

/***********************************************************************************
 *
 * DateRange
 *
 ***********************************************************************************/

typedef enum DseDateRangePrecision_ {
  DSE_DATE_RANGE_PRECISION_UNBOUNDED = 0xFF,
  DSE_DATE_RANGE_PRECISION_YEAR = 0,
  DSE_DATE_RANGE_PRECISION_MONTH = 1,
  DSE_DATE_RANGE_PRECISION_DAY = 2,
  DSE_DATE_RANGE_PRECISION_HOUR = 3,
  DSE_DATE_RANGE_PRECISION_MINUTE = 4,
  DSE_DATE_RANGE_PRECISION_SECOND = 5,
  DSE_DATE_RANGE_PRECISION_MILLISECOND = 6
} DseDateRangePrecision;

/**
 * The lower bound, upper bound, or single value of a DseDateRange.
 *
 * @struct DseDateRangeBound
 */
typedef struct DseDateRangeBound_ {
  DseDateRangePrecision precision;
  cass_int64_t time_ms;
} DseDateRangeBound;

/**
 * A DateRange object in DSE.
 *
 * @struct DseDateRange
 */
typedef struct DseDateRange_ {
  cass_bool_t is_single_date;
  DseDateRangeBound lower_bound; /* Lower bound is also used for a single date */
  DseDateRangeBound upper_bound;
} DseDateRange;

/**
 * Creates a new DseDateRangeBound with the given attributes.
 *
 * @public @memberof DseDateRangeBound
 *
 * @param[in] precision
 * @param[in] time_ms
 *
 * @return A date range bound
 */
DSE_EXPORT DseDateRangeBound
dse_date_range_bound_init(DseDateRangePrecision precision, cass_int64_t time_ms);

/**
 * Creates a new DseDateRangeBound that represents an open bound.
 *
 * @public @memberof DseDateRangeBound
 *
 * @return A date range bound
 */
DSE_EXPORT DseDateRangeBound
dse_date_range_bound_unbounded();

/**
 * Checks if the given DseDateRangeBound is an unbound value.
 *
 * @public @memberof DseDateRangeBound
 *
 * @param[in] bound
 *
 * @return cass_true if the bound is actually unbounded.
 */
DSE_EXPORT cass_bool_t
dse_date_range_bound_is_unbounded(DseDateRangeBound bound);

/**
 * Initializes a DseDateRange with a lower and upper bound.
 *
 * @public @memberof DseDateRange
 *
 * @param[out] range
 * @param[in] lower_bound
 * @param[in] upper_bound
 *
 * @return Returns the date-range object
 */
DSE_EXPORT DseDateRange*
dse_date_range_init(DseDateRange* range,
                    DseDateRangeBound lower_bound,
                    DseDateRangeBound upper_bound);

/**
 * Initializes a DseDateRange with a single date
 *
 * @public @memberof DseDateRange
 *
 * @param[out] range
 * @param[in] date
 *
 * @return Returns the date-range object
 */
DSE_EXPORT DseDateRange*
dse_date_range_init_single_date(DseDateRange* range, DseDateRangeBound date);

/***********************************************************************************
 *
 * Graph
 *
 ***********************************************************************************/

/**
 * Graph options for executing graph queries.
 *
 * @struct DseGraphOptions
 */
typedef struct DseGraphOptions_ DseGraphOptions;

/**
 * Graph statement for executing graph queries. This represents a graph query
 * string, graph options and graph values used to execute a graph query.
 *
 * @struct DseGraphStatement
 */
typedef struct DseGraphStatement_ DseGraphStatement;

/**
 * Graph object builder for constructing a collection of member pairs.
 *
 * @struct DseGraphObject
 */
typedef struct DseGraphObject_ DseGraphObject;

/**
 * Graph array builder for constructing an array of elements.
 *
 * @struct DseGraphArray
 */
typedef struct DseGraphArray_ DseGraphArray;

/**
 * Graph result set
 *
 * @struct DseGraphResultSet
 */
typedef struct DseGraphResultSet_ DseGraphResultSet;

/**
 * Graph result types
 */
typedef enum DseGraphResultType_ {
  DSE_GRAPH_RESULT_TYPE_NULL,
  DSE_GRAPH_RESULT_TYPE_BOOL,
  DSE_GRAPH_RESULT_TYPE_NUMBER,
  DSE_GRAPH_RESULT_TYPE_STRING,
  DSE_GRAPH_RESULT_TYPE_OBJECT,
  DSE_GRAPH_RESULT_TYPE_ARRAY
} DseGraphResultType;

/**
 * Graph result
 *
 * @struct DseGraphResult
 */
typedef struct DseGraphResult_ DseGraphResult;

/**
 * Graph edge
 *
 * @struct DseGraphEdgeResult
 */
typedef struct DseGraphEdgeResult_ {
  const DseGraphResult* id;
  const DseGraphResult* label;
  const DseGraphResult* type;
  const DseGraphResult* properties;
  const DseGraphResult* in_vertex;
  const DseGraphResult* in_vertex_label;
  const DseGraphResult* out_vertex;
  const DseGraphResult* out_vertex_label;
} DseGraphEdgeResult;

/**
 * Graph vertex
 *
 * @struct DseGraphVertexResult
 */
typedef struct DseGraphVertexResult_ {
  const DseGraphResult* id;
  const DseGraphResult* label;
  const DseGraphResult* type;
  const DseGraphResult* properties;
} DseGraphVertexResult;

/**
 * Graph path
 *
 * @struct DseGraphPathResult
 */
typedef struct DseGraphPathResult_ {
  const DseGraphResult* labels;
  const DseGraphResult* objects;
} DseGraphPathResult;

/**
 * @struct DseLineString
 */
typedef struct DseLineString_ DseLineString;

/**
 * @struct DseLineStringIterator
 */
typedef struct DseLineStringIterator_ DseLineStringIterator;

/**
 * @struct DsePolygon
 */
typedef struct DsePolygon_ DsePolygon;

/**
 * @struct DsePolygonIterator
 */
typedef struct DsePolygonIterator_ DsePolygonIterator;

/***********************************************************************************
 *
 * Cluster
 *
 ***********************************************************************************/

/**
 * Creates a new cluster with DSE specific settings.
 *
 * @public @memberof CassCluster
 *
 * @return Returns a cluster that must be freed.
 *
 * @see cass_cluster_free()
 */
DSE_EXPORT CassCluster*
cass_cluster_new_dse();

/**
 * Enables GSSAPI authentication for DSE clusters secured with the
 * `DseAuthenticator`.
 *
 * @public @memberof CassCluster
 *
 * @param[in] cluster
 * @param[in] service
 * @param[in] principal
 * @return CASS_OK if successful, otherwise an error occurred.
 */
DSE_EXPORT CassError
cass_cluster_set_dse_gssapi_authenticator(CassCluster* cluster,
                                          const char* service,
                                          const char* principal);

/**
 * Same as cass_cluster_set_dse_gssapi_authenticator(), but with lengths for string
 * parameters.
 *
 * @public @memberof CassCluster
 *
 * @param[in] cluster
 * @param[in] service
 * @param[in] service_length
 * @param[in] principal
 * @param[in] principal_length
 * @return same as cass_cluster_set_dse_gssapi_authenticator()
 */
DSE_EXPORT CassError
cass_cluster_set_dse_gssapi_authenticator_n(CassCluster* cluster,
                                            const char* service,
                                            size_t service_length,
                                            const char* principal,
                                            size_t principal_length);

/**
 * Enables GSSAPI authentication with proxy authorization for DSE clusters secured with the
 * `DseAuthenticator`.
 *
 * @public @memberof CassCluster
 *
 * @param[in] cluster
 * @param[in] service
 * @param[in] principal
 * @param[in] authorization_id
 * @return CASS_OK if successful, otherwise an error occurred.
 */
DSE_EXPORT CassError
cass_cluster_set_dse_gssapi_authenticator_proxy(CassCluster* cluster,
                                                const char* service,
                                                const char* principal,
                                                const char* authorization_id);

/**
 * Same as cass_cluster_set_dse_gssapi_authenticator_proxy(), but with lengths for string
 * parameters.
 *
 * @public @memberof CassCluster
 *
 * @param[in] cluster
 * @param[in] service
 * @param[in] service_length
 * @param[in] principal
 * @param[in] principal_length
 * @param[in] authorization_id
 * @param[in] authorization_id_length
 * @return same as cass_cluster_set_dse_gssapi_authenticator_proxy()
 */
DSE_EXPORT CassError
cass_cluster_set_dse_gssapi_authenticator_proxy_n(CassCluster* cluster,
                                                  const char* service,
                                                  size_t service_length,
                                                  const char* principal,
                                                  size_t principal_length,
                                                  const char* authorization_id,
                                                  size_t authorization_id_length);

/**
 * Enables plaintext authentication for DSE clusters secured with the
 * `DseAuthenticator`.
 *
 * @public @memberof CassCluster
 *
 * @param[in] cluster
 * @param[in] username
 * @param[in] password
 * @return CASS_OK if successful, otherwise an error occurred.
 */
DSE_EXPORT CassError
cass_cluster_set_dse_plaintext_authenticator(CassCluster* cluster,
                                             const char* username,
                                             const char* password);

/**
 * Same as cass_cluster_set_dse_plaintext_authenticator(), but with lengths for string
 * parameters.
 *
 * @public @memberof CassCluster
 *
 * @param[in] cluster
 * @param[in] username
 * @param[in] username_length
 * @param[in] password
 * @param[in] password_length
 * @return same as cass_cluster_set_dse_plaintext_authenticator()
 */
DSE_EXPORT CassError
cass_cluster_set_dse_plaintext_authenticator_n(CassCluster* cluster,
                                               const char* username,
                                               size_t username_length,
                                               const char* password,
                                               size_t password_length);

/**
 * Enables plaintext authentication with proxy authorization for DSE clusters secured with the
 * `DseAuthenticator`.
 *
 * @public @memberof CassCluster
 *
 * @param[in] cluster
 * @param[in] username
 * @param[in] password
 * @param[in] authorization_id
 * @return CASS_OK if successful, otherwise an error occurred.
 */
DSE_EXPORT CassError
cass_cluster_set_dse_plaintext_authenticator_proxy(CassCluster* cluster,
                                                   const char* username,
                                                   const char* password,
                                                   const char* authorization_id);

/**
 * Same as cass_cluster_set_dse_plaintext_authenticator_proxy(), but with lengths for string
 * parameters.
 *
 * @public @memberof CassCluster
 *
 * @param[in] cluster
 * @param[in] username
 * @param[in] username_length
 * @param[in] password
 * @param[in] password_length
 * @param[in] authorization_id
 * @param[in] authorization_id_length
 * @return same as cass_cluster_set_dse_plaintext_authenticator_proxy()
 */
DSE_EXPORT CassError
cass_cluster_set_dse_plaintext_authenticator_proxy_n(CassCluster* cluster,
                                                     const char* username,
                                                     size_t username_length,
                                                     const char* password,
                                                     size_t password_length,
                                                     const char* authorization_id,
                                                     size_t authorization_id_length);

/***********************************************************************************
 *
 * Session
 *
 ***********************************************************************************/

/**
 * Execute a graph statement.
 *
 * @public @memberof CassSession
 *
 * @param[in] session
 * @param[in] statement
 * @return A future that must be freed.
 *
 * @see cass_future_get_dse_graph_resultset()
 */
DSE_EXPORT CassFuture*
cass_session_execute_dse_graph(CassSession* session,
                               const DseGraphStatement* statement);

/***********************************************************************************
 *
 * Future
 *
 ***********************************************************************************/

/**
 * Gets the graph result set of a successful future. If the future is not ready this method will
 * wait for the future to be set.
 *
 * @public @memberof CassFuture
 *
 * @param[in] future
 * @return DseGraphResultSet instance if successful, otherwise NULL for error. The return instance
 * must be freed using dse_graph_resultset_free().
 *
 * @see cass_session_execute_dse_graph()
 */
DSE_EXPORT DseGraphResultSet*
cass_future_get_dse_graph_resultset(CassFuture* future);

/***********************************************************************************
 *
 * Graph Options
 *
 ***********************************************************************************/

/**
 * Creates a new instance of graph options.
 *
 * @public @memberof DseGraphOptions
 *
 * @return Returns a instance of graph options that must be freed.
 *
 * @see dse_graph_options_free()
 */
DSE_EXPORT DseGraphOptions*
dse_graph_options_new();

/**
 * Creates a new instance of graph options from an existing object.
 *
 * @public @memberof DseGraphOptions
 *
 * @return Returns a instance of graph options that must be freed.
 *
 * @see dse_graph_options_free()
 */
DSE_EXPORT DseGraphOptions*
dse_graph_options_new_from_existing(const DseGraphOptions* options);

/**
 * Frees a graph options instance.
 *
 * @public @memberof DseGraphOptions
 *
 * @param[in] options
 */
DSE_EXPORT void
dse_graph_options_free(DseGraphOptions* options);

/**
 * Set the graph language to be used in graph queries.
 *
 * Default: gremlin-groovy
 *
 * @public @memberof DseGraphOptions
 *
 * @param[in] options
 * @param[in] language
 * @return CASS_OK if successful, otherwise an error occurred.
 */
DSE_EXPORT CassError
dse_graph_options_set_graph_language(DseGraphOptions* options,
                                     const char* language);

/**
 * Same as dse_graph_options_set_graph_language(), but with lengths for string
 * parameters.
 *
 * @public @memberof DseGraphOptions
 *
 * @param[in] options
 * @param[in] language
 * @param[in] language_length
 * @return same as dse_graph_options_set_graph_language()
 */
DSE_EXPORT CassError
dse_graph_options_set_graph_language_n(DseGraphOptions* options,
                                       const char* language, size_t language_length);

/**
 * Set the graph traversal source name to be used in graph queries.
 *
 * Default: default
 *
 * @public @memberof DseGraphOptions
 *
 * @param[in] options
 * @param[in] source
 * @return CASS_OK if successful, otherwise an error occurred.
 */
DSE_EXPORT CassError
dse_graph_options_set_graph_source(DseGraphOptions* options,
                                   const char* source);

/**
 * Same as dse_graph_options_set_graph_source(), but with lengths for string
 * parameters.
 *
 * @public @memberof DseGraphOptions
 *
 * @param[in] options
 * @param[in] source
 * @param[in] source_length
 * @return same as dse_graph_options_set_graph_source()
 */
DSE_EXPORT CassError
dse_graph_options_set_graph_source_n(DseGraphOptions* options,
                                     const char* source, size_t source_length);

/**
 * Set the graph name to be used in graph queries. This is optional and the
 * name is left unset if this function is not called.
 *
 * @public @memberof DseGraphOptions
 *
 * @param[in] options
 * @param[in] name
 * @return CASS_OK if successful, otherwise an error occurred.
 */
DSE_EXPORT CassError
dse_graph_options_set_graph_name(DseGraphOptions* options,
                                 const char* name);

/**
 * Same as dse_graph_options_set_graph_name(), but with lengths for string
 * parameters.
 *
 * @public @memberof DseGraphOptions
 *
 * @param[in] options
 * @param[in] name
 * @param[in] name_length
 * @return same as dse_graph_options_set_graph_name()
 */
DSE_EXPORT CassError
dse_graph_options_set_graph_name_n(DseGraphOptions* options,
                                   const char* name, size_t name_length);

/**
 * Set the read consistency used by graph queries.
 *
 * @public @memberof DseGraphOptions
 *
 * @param[in] options
 * @param[in] consistency
 * @return CASS_OK if successful, otherwise an error occurred.
 */
DSE_EXPORT CassError
dse_graph_options_set_read_consistency(DseGraphOptions* options,
                                       CassConsistency consistency);

/**
 * Set the write consistency used by graph queries.
 *
 * @public @memberof DseGraphOptions
 *
 * @param[in] options
 * @param[in] consistency
 * @return CASS_OK if successful, otherwise an error occurred.
 */
DSE_EXPORT CassError
dse_graph_options_set_write_consistency(DseGraphOptions* options,
                                        CassConsistency consistency);

/**
 * Set the request timeout used by graph queries. Only use this if you want
 * graph queries to wait less than the server's default timeout (defined in
 * "dse.yaml")
 *
 * <b>Default:</b> 0 (wait for the coordinator to response or timeout)
 *
 * @public @memberof DseGraphOptions
 *
 * @param[in] options
 * @param[in] timeout_ms
 * @return CASS_OK if successful, otherwise an error occurred.
 */
DSE_EXPORT CassError
dse_graph_options_set_request_timeout(DseGraphOptions* options,
                                      cass_int64_t timeout_ms);

/***********************************************************************************
 *
 * Graph Statement
 *
 ***********************************************************************************/

/**
 * Creates a new instance of graph statement.
 *
 * @public @memberof DseGraphStatement
 *
 * @param[in] query
 * @param[in] options Optional. Use NULL for a system query with the
 * default graph language and source.
 * @return Returns a instance of graph statement that must be freed.
 */
DSE_EXPORT DseGraphStatement*
dse_graph_statement_new(const char* query,
                        const DseGraphOptions* options);

/**
 * Same as dse_graph_statement_new(), but with lengths for string
 * parameters.
 *
 * @public @memberof DseGraphStatement
 *
 * @param[in] query
 * @param[in] query_length
 * @param[in] options Optional. Use NULL for a system query with the
 * default graph language and source.
 * @return same as dse_graph_statement_new()
 */
DSE_EXPORT DseGraphStatement*
dse_graph_statement_new_n(const char* query,
                          size_t query_length,
                          const DseGraphOptions* options);

/**
 * Frees a graph statement instance.
 *
 * @public @memberof DseGraphStatement
 *
 * @param[in] statement
 */
DSE_EXPORT void
dse_graph_statement_free(DseGraphStatement* statement);

/**
 * Bind the values to a graph query.
 *
 * @public @memberof DseGraphStatement
 *
 * @param[in] statement
 * @param[in] values
 * @return CASS_OK if successful, otherwise an error occurred.
 */
DSE_EXPORT CassError
dse_graph_statement_bind_values(DseGraphStatement* statement,
                                const DseGraphObject* values);


/**
 * Sets the graph statement's timestamp.
 *
 * @public @memberof DseGraphStatement
 *
 * @param[in] statement
 * @param[in] timestamp
 * @return CASS_OK if successful, otherwise an error occurred.
 */
DSE_EXPORT CassError
dse_graph_statement_set_timestamp(DseGraphStatement* statement,
                                  cass_int64_t timestamp);

/***********************************************************************************
 *
 * Graph Object
 *
 ***********************************************************************************/

/**
 * Creates a new instance of graph object.
 *
 * @public @memberof DseGraphObject
 */
DSE_EXPORT DseGraphObject*
dse_graph_object_new();

/**
 * Frees a graph object instance.
 *
 * @public @memberof DseGraphObject
 *
 * @param[in] object
 */
DSE_EXPORT void
dse_graph_object_free(DseGraphObject* object);

/**
 * Reset a graph object. This function must be called after previously finishing
 * an object (dse_graph_object_finish()). This can be used to resuse an
 * instance of DseGraphObject to create multiple objects.
 *
 * @public @memberof DseGraphObject
 *
 * @param[in] object
 */
DSE_EXPORT void
dse_graph_object_reset(DseGraphObject* object);

/**
 * Finish a graph object. This function must be called before adding an object to
 * another object, array or binding to a statement.
 *
 * @public @memberof DseGraphObject
 *
 * @param[in] object
 */
DSE_EXPORT void
dse_graph_object_finish(DseGraphObject* object);

/**
 * Add null to an object with the specified name.
 *
 * @public @memberof DseGraphObject
 *
 * @param[in] object
 * @param[in] name
 * @return CASS_OK if successful, otherwise an error occurred.
 */
DSE_EXPORT CassError
dse_graph_object_add_null(DseGraphObject* object,
                          const char* name);

/**
 * Same as dse_graph_object_add_null(), but with lengths for string
 * parameters.
 *
 * @public @memberof DseGraphObject
 *
 * @param[in] object
 * @param[in] name
 * @param[in] name_length
 * @return same as dse_graph_object_add_null()
 */
DSE_EXPORT CassError
dse_graph_object_add_null_n(DseGraphObject* object,
                            const char* name,
                            size_t name_length);

/**
 * Add boolean to an object with the specified name.
 *
 * @public @memberof DseGraphObject
 *
 * @param[in] object
 * @param[in] name
 * @param[in] value
 * @return CASS_OK if successful, otherwise an error occurred.
 */
DSE_EXPORT CassError
dse_graph_object_add_bool(DseGraphObject* object,
                          const char* name,
                          cass_bool_t value);

/**
 * Same as dse_graph_object_add_bool(), but with lengths for string
 * parameters.
 *
 * @public @memberof DseGraphObject
 *
 * @param[in] object
 * @param[in] name
 * @param[in] name_length
 * @param[in] value
 * @return same as dse_graph_object_add_bool()
 */
DSE_EXPORT CassError
dse_graph_object_add_bool_n(DseGraphObject* object,
                            const char* name,
                            size_t name_length,
                            cass_bool_t value);

/**
 * Add integer (32-bit) to an object with the specified name.
 *
 * @public @memberof DseGraphObject
 *
 * @param[in] object
 * @param[in] name
 * @param[in] value
 * @return CASS_OK if successful, otherwise an error occurred.
 */
DSE_EXPORT CassError
dse_graph_object_add_int32(DseGraphObject* object,
                           const char* name,
                           cass_int32_t value);

/**
 * Same as dse_graph_object_add_int32(), but with lengths for string
 * parameters.
 *
 * @public @memberof DseGraphObject
 *
 * @param[in] object
 * @param[in] name
 * @param[in] name_length
 * @param[in] value
 * @return same as dse_graph_object_add_int32()
 */
DSE_EXPORT CassError
dse_graph_object_add_int32_n(DseGraphObject* object,
                             const char* name,
                             size_t name_length,
                             cass_int32_t value);

/**
 * Add integer (64-bit) to an object with the specified name.
 *
 * @public @memberof DseGraphObject
 *
 * @param[in] object
 * @param[in] name
 * @param[in] value
 * @return CASS_OK if successful, otherwise an error occurred.
 */
DSE_EXPORT CassError
dse_graph_object_add_int64(DseGraphObject* object,
                           const char* name,
                           cass_int64_t value);

/**
 * Same as dse_graph_object_add_int64(), but with lengths for string
 * parameters.
 *
 * @public @memberof DseGraphObject
 *
 * @param[in] object
 * @param[in] name
 * @param[in] name_length
 * @param[in] value
 * @return same as dse_graph_object_add_int64()
 */
DSE_EXPORT CassError
dse_graph_object_add_int64_n(DseGraphObject* object,
                             const char* name,
                             size_t name_length,
                             cass_int64_t value);

/**
 * Add double to an object with the specified name.
 *
 * @public @memberof DseGraphObject
 *
 * @param[in] object
 * @param[in] name
 * @param[in] value
 * @return CASS_OK if successful, otherwise an error occurred.
 */
DSE_EXPORT CassError
dse_graph_object_add_double(DseGraphObject* object,
                            const char* name,
                            cass_double_t value);

/**
 * Same as dse_graph_object_add_double(), but with lengths for string
 * parameters.
 *
 * @public @memberof DseGraphObject
 *
 * @param[in] object
 * @param[in] name
 * @param[in] name_length
 * @param[in] value
 * @return same as dse_graph_object_add_double()
 */
DSE_EXPORT CassError
dse_graph_object_add_double_n(DseGraphObject* object,
                              const char* name,
                              size_t name_length,
                              cass_double_t value);

/**
 * Add string to an object with the specified name.
 *
 * @public @memberof DseGraphObject
 *
 * @param[in] object
 * @param[in] name
 * @param[in] value
 * @return CASS_OK if successful, otherwise an error occurred.
 */
DSE_EXPORT CassError
dse_graph_object_add_string(DseGraphObject* object,
                            const char* name,
                            const char* value);

/**
 * Same as dse_graph_object_add_string(), but with lengths for string
 * parameters.
 *
 * @public @memberof DseGraphObject
 *
 * @param[in] object
 * @param[in] name
 * @param[in] name_length
 * @param[in] value
 * @param[in] value_length
 * @return same as dse_graph_object_add_string()
 */
DSE_EXPORT CassError
dse_graph_object_add_string_n(DseGraphObject* object,
                              const char* name,
                              size_t name_length,
                              const char* value,
                              size_t value_length);

/**
 * Add object to an object with the specified name.
 *
 * @public @memberof DseGraphObject
 *
 * @param[in] object
 * @param[in] name
 * @param[in] value
 * @return CASS_OK if successful, otherwise an error occurred.
 */
DSE_EXPORT CassError
dse_graph_object_add_object(DseGraphObject* object,
                            const char* name,
                            const DseGraphObject* value);

/**
 * Same as dse_graph_object_add_object(), but with lengths for string
 * parameters.
 *
 * @public @memberof DseGraphObject
 *
 * @param[in] object
 * @param[in] name
 * @param[in] name_length
 * @param[in] value
 * @return same as dse_graph_object_add_object()
 */
DSE_EXPORT CassError
dse_graph_object_add_object_n(DseGraphObject* object,
                              const char* name,
                              size_t name_length,
                              const DseGraphObject* value);

/**
 * Add array to an object with the specified name.
 *
 * @public @memberof DseGraphObject
 *
 * @param[in] object
 * @param[in] name
 * @param[in] value
 * @return CASS_OK if successful, otherwise an error occurred.
 */
DSE_EXPORT CassError
dse_graph_object_add_array(DseGraphObject* object,
                           const char* name,
                           const DseGraphArray* value);

/**
 * Same as dse_graph_object_add_array(), but with lengths for string
 * parameters.
 *
 * @public @memberof DseGraphObject
 *
 * @param[in] object
 * @param[in] name
 * @param[in] name_length
 * @param[in] value
 * @return same as dse_graph_object_add_array()
 */
DSE_EXPORT CassError
dse_graph_object_add_array_n(DseGraphObject* object,
                             const char* name,
                             size_t name_length,
                             const DseGraphArray* value);

/**
 * Add point geometric type to an object with the specified name.
 *
 * @public @memberof DseGraphObject
 *
 * @param[in] object
 * @param[in] name
 * @param[in] x
 * @param[in] y
 * @return CASS_OK if successful, otherwise an error occurred.
 */
DSE_EXPORT CassError
dse_graph_object_add_point(DseGraphObject* object,
                           const char* name,
                           cass_double_t x, cass_double_t y);

/**
 * Same as dse_graph_object_add_point(), but with lengths for string
 * parameters.
 *
 * @public @memberof DseGraphObject
 *
 * @param[in] object
 * @param[in] name
 * @param[in] name_length
 * @param[in] x
 * @param[in] y
 * @return same as dse_graph_object_add_point()
 */
DSE_EXPORT CassError
dse_graph_object_add_point_n(DseGraphObject* object,
                             const char* name,
                             size_t name_length,
                             cass_double_t x, cass_double_t y);

/**
 * Add line string geometric type to an object with the specified name.
 *
 * @public @memberof DseGraphObject
 *
 * @param[in] object
 * @param[in] name
 * @param[in] value
 * @return CASS_OK if successful, otherwise an error occurred.
 */
DSE_EXPORT CassError
dse_graph_object_add_line_string(DseGraphObject* object,
                                 const char* name,
                                 const DseLineString* value);

/**
 * Same as dse_graph_object_add_line_string(), but with lengths for string
 * parameters.
 *
 * @public @memberof DseGraphObject
 *
 * @param[in] object
 * @param[in] name
 * @param[in] name_length
 * @param[in] value
 * @return same as dse_graph_object_add_line_string()
 */
DSE_EXPORT CassError
dse_graph_object_add_line_string_n(DseGraphObject* object,
                                   const char* name,
                                   size_t name_length,
                                   const DseLineString* value);

/**
 * Add polygon geometric type to an object with the specified name.
 *
 * @public @memberof DseGraphObject
 *
 * @param[in] object
 * @param[in] name
 * @param[in] value
 * @return CASS_OK if successful, otherwise an error occurred.
 */
DSE_EXPORT CassError
dse_graph_object_add_polygon(DseGraphObject* object,
                             const char* name,
                             const DsePolygon* value);

/**
 * Same as dse_graph_object_add_polygon(), but with lengths for string
 * parameters.
 *
 * @public @memberof DseGraphObject
 *
 * @param[in] object
 * @param[in] name
 * @param[in] name_length
 * @param[in] value
 * @return same as dse_graph_object_add_polygon()
 */
DSE_EXPORT CassError
dse_graph_object_add_polygon_n(DseGraphObject* object,
                               const char* name,
                               size_t name_length,
                               const DsePolygon* value);

/***********************************************************************************
 *
 * Graph Array
 *
 ***********************************************************************************/

/**
 * Creates a new instance of graph array.
 *
 * @public @memberof DseGraphArray
 */
DSE_EXPORT DseGraphArray*
dse_graph_array_new();

/**
 * Frees a graph array instance.
 *
 * @public @memberof DseGraphArray
 *
 * @param[in] array
 */
DSE_EXPORT void
dse_graph_array_free(DseGraphArray* array);

/**
 * Reset a graph array. This function must be called after previously finishing
 * an array (dse_graph_array_finish()). This can be used to resuse an
 * instance of DseGraphArray to create multiple arrays.
 *
 * @public @memberof DseGraphArray
 *
 * @param[in] array
 */
DSE_EXPORT void
dse_graph_array_reset(DseGraphArray* array);

/**
 * Finish a graph array. This function must be called before adding an array to
 * another object, array or binding to a statement.
 *
 * @public @memberof DseGraphArray
 *
 * @param[in] array
 */
DSE_EXPORT void
dse_graph_array_finish(DseGraphArray* array);

/**
 * Add null to an array.
 *
 * @public @memberof DseGraphArray
 *
 * @param[in] array
 * @return CASS_OK if successful, otherwise an error occurred.
 */
DSE_EXPORT CassError
dse_graph_array_add_null(DseGraphArray* array);

/**
 * Add boolean to an array.
 *
 * @public @memberof DseGraphArray
 *
 * @param[in] array
 * @param[in] value
 * @return CASS_OK if successful, otherwise an error occurred.
 */
DSE_EXPORT CassError
dse_graph_array_add_bool(DseGraphArray* array,
                         cass_bool_t value);

/**
 * Add integer (32-bit) to an array.
 *
 * @public @memberof DseGraphArray
 *
 * @param[in] array
 * @param[in] value
 * @return CASS_OK if successful, otherwise an error occurred.
 */
DSE_EXPORT CassError
dse_graph_array_add_int32(DseGraphArray* array,
                          cass_int32_t value);

/**
 * Add integer (64-bit) to an array.
 *
 * @public @memberof DseGraphArray
 *
 * @param[in] array
 * @param[in] value
 * @return CASS_OK if successful, otherwise an error occurred.
 */
DSE_EXPORT CassError
dse_graph_array_add_int64(DseGraphArray* array,
                          cass_int64_t value);

/**
 * Add double to an array.
 *
 * @public @memberof DseGraphArray
 *
 * @param[in] array
 * @param[in] value
 * @return CASS_OK if successful, otherwise an error occurred.
 */
DSE_EXPORT CassError
dse_graph_array_add_double(DseGraphArray* array,
                           cass_double_t value);

/**
 * Add string to an array.
 *
 * @public @memberof DseGraphArray
 *
 * @param[in] array
 * @param[in] value
 * @return CASS_OK if successful, otherwise an error occurred.
 */
DSE_EXPORT CassError
dse_graph_array_add_string(DseGraphArray* array,
                           const char* value);

/**
 * Same as dse_graph_array_add_string(), but with lengths for string
 * parameters.
 *
 * @public @memberof DseGraphArray
 *
 * @param[in] array
 * @param[in] value
 * @param[in] value_length
 * @return same as dse_graph_array_add_string()
 */
DSE_EXPORT CassError
dse_graph_array_add_string_n(DseGraphArray* array,
                             const char* value,
                             size_t value_length);

/**
 * Add object to an array.
 *
 * @public @memberof DseGraphArray
 *
 * @param[in] array
 * @param[in] value
 * @return CASS_OK if successful, otherwise an error occurred.
 */
DSE_EXPORT CassError
dse_graph_array_add_object(DseGraphArray* array,
                           const DseGraphObject* value);

/**
 * Add array to an array.
 *
 * @public @memberof DseGraphArray
 *
 * @param[in] array
 * @param[in] value
 * @return CASS_OK if successful, otherwise an error occurred.
 */
DSE_EXPORT CassError
dse_graph_array_add_array(DseGraphArray* array,
                          const DseGraphArray* value);

/**
 * Add point geometric type to an array.
 *
 * @public @memberof DseGraphArray
 *
 * @param[in] array
 * @param[in] x
 * @param[in] y
 * @return CASS_OK if successful, otherwise an error occurred.
 */
DSE_EXPORT CassError
dse_graph_array_add_point(DseGraphArray* array,
                          cass_double_t x, cass_double_t y);

/**
 * Add line string geometric type to an array.
 *
 * @public @memberof DseGraphArray
 *
 * @param[in] array
 * @param[in] value
 * @return CASS_OK if successful, otherwise an error occurred.
 */
DSE_EXPORT CassError
dse_graph_array_add_line_string(DseGraphArray* array,
                                const DseLineString* value);

/**
 * Add polygon geometric type to an array.
 *
 * @public @memberof DseGraphArray
 *
 * @param[in] array
 * @param[in] value
 * @return CASS_OK if successful, otherwise an error occurred.
 */
DSE_EXPORT CassError
dse_graph_array_add_polygon(DseGraphArray* array,
                            const DsePolygon* value);

/***********************************************************************************
 *
 * Graph Result Set
 *
 ***********************************************************************************/

/**
 * Frees a graph result set instance.
 *
 * @public @memberof DseGraphResultSet
 *
 * @param[in] resultset
 */
DSE_EXPORT void
dse_graph_resultset_free(DseGraphResultSet* resultset);

/**
 * Returns the number of results in the result set.
 *
 * @public @memberof DseGraphResultSet
 *
 * @param[in] resultset
 * @return The number of results in the result set.
 */
DSE_EXPORT size_t
dse_graph_resultset_count(DseGraphResultSet* resultset);

/**
 * Returns the next result in the result set.
 *
 * @public @memberof DseGraphResultSet
 *
 * @param[in] resultset
 * @return The next result.
 */
DSE_EXPORT const DseGraphResult*
dse_graph_resultset_next(DseGraphResultSet* resultset);

/***********************************************************************************
 *
 * Graph Result
 *
 ***********************************************************************************/

/**
 * Returns the type of the result.
 *
 * @public @memberof DseGraphResult
 *
 * @param[in] result
 * @return The type of the current result.
 */
DSE_EXPORT DseGraphResultType
dse_graph_result_type(const DseGraphResult* result);

/**
 * Returns true if the result is null.
 *
 * @public @memberof DseGraphResult
 *
 * @param[in] result
 * @return True if the result is null, otherwise false.
 */
DSE_EXPORT cass_bool_t
dse_graph_result_is_null(const DseGraphResult* result);

/**
 * Returns true if the result is a boolean.
 *
 * @public @memberof DseGraphResult
 *
 * @param[in] result
 * @return True if the result is boolean, otherwise false.
 */
DSE_EXPORT cass_bool_t
dse_graph_result_is_bool(const DseGraphResult* result);

/**
 * Returns true if the result is an integer (32-bit).
 *
 * @public @memberof DseGraphResult
 *
 * @param[in] result
 * @return True if the result is a number that be held in an integer (32-bit),
 * otherwise false.
 */
DSE_EXPORT cass_bool_t
dse_graph_result_is_int32(const DseGraphResult* result);

/**
 * Returns true if the result is an integer (64-bit).
 *
 * @public @memberof DseGraphResult
 *
 * @param[in] result
 * @return True if the result is a number that be held in an integer (64-bit),
 * otherwise false.
 */
DSE_EXPORT cass_bool_t
dse_graph_result_is_int64(const DseGraphResult* result);

/**
 * Returns true if the result is a double.
 *
 * @public @memberof DseGraphResult
 *
 * @param[in] result
 * @return True if the result is a number that be held in a double,
 * otherwise false.
 */
DSE_EXPORT cass_bool_t
dse_graph_result_is_double(const DseGraphResult* result);

/**
 * Returns true if the result is a string.
 *
 * @public @memberof DseGraphResult
 *
 * @param[in] result
 * @return True if the result is a string, otherwise false.
 */
DSE_EXPORT cass_bool_t
dse_graph_result_is_string(const DseGraphResult* result);

/**
 * Returns true if the result is an object.
 *
 * @public @memberof DseGraphResult
 *
 * @param[in] result
 * @return True if the result is a object, otherwise false.
 */
DSE_EXPORT cass_bool_t
dse_graph_result_is_object(const DseGraphResult* result);

/**
 * Returns true if the result is an array.
 *
 * @public @memberof DseGraphResult
 *
 * @param[in] result
 * @return True if the result is a array, otherwise false.
 */
DSE_EXPORT cass_bool_t
dse_graph_result_is_array(const DseGraphResult* result);

/**
 * Get the boolean value from the result.
 *
 * @public @memberof DseGraphResult
 *
 * @param[in] result
 * @return The boolean value.
 */
DSE_EXPORT cass_bool_t
dse_graph_result_get_bool(const DseGraphResult* result);

/**
 * Get the integer (32-bit) value from the result.
 *
 * @public @memberof DseGraphResult
 *
 * @param[in] result
 * @return The integer (32-bit) value.
 */
DSE_EXPORT cass_int32_t
dse_graph_result_get_int32(const DseGraphResult* result);

/**
 * Get the integer (64-bit) value from the result.
 *
 * @public @memberof DseGraphResult
 *
 * @param[in] result
 * @return The integer (64-bit) value.
 */
DSE_EXPORT cass_int64_t
dse_graph_result_get_int64(const DseGraphResult* result);

/**
 * Get the double value from the result.
 *
 * @public @memberof DseGraphResult
 *
 * @param[in] result
 * @return The double value.
 */
DSE_EXPORT cass_double_t
dse_graph_result_get_double(const DseGraphResult* result);

/**
 * Get the string value from the result.
 *
 * @public @memberof DseGraphResult
 *
 * @param[in] result
 * @param[out] length
 * @return The string value.
 */
DSE_EXPORT const char*
dse_graph_result_get_string(const DseGraphResult* result,
                            size_t* length);

/**
 * Return an object as an graph edge.
 *
 * @public @memberof DseGraphResult
 *
 * @param[in] result
 * @param[out] edge
 * @return CASS_OK if successful, otherwise an error occurred.
 */
DSE_EXPORT CassError
dse_graph_result_as_edge(const DseGraphResult* result,
                         DseGraphEdgeResult* edge);

/**
 * Return an object as an graph vertex.
 *
 * @public @memberof DseGraphResult
 *
 * @param[in] result
 * @param[out] vertex
 * @return CASS_OK if successful, otherwise an error occurred.
 */
DSE_EXPORT CassError
dse_graph_result_as_vertex(const DseGraphResult* result,
                           DseGraphVertexResult* vertex);

/**
 * Return an object as an graph path.
 *
 * @public @memberof DseGraphResult
 *
 * @param[in] result
 * @param[out] path
 * @return CASS_OK if successful, otherwise an error occurred.
 */
DSE_EXPORT CassError
dse_graph_result_as_path(const DseGraphResult* result,
                         DseGraphPathResult* path);

/**
 * Return an object as the point geometric type.
 *
 * @public @memberof DseGraphResult
 *
 * @param[in] result
 * @param[out] x
 * @param[out] y
 * @return CASS_OK if successful, otherwise an error occurred.
 */
DSE_EXPORT CassError
dse_graph_result_as_point(const DseGraphResult* result,
                          cass_double_t* x, cass_double_t* y);

/**
 * Return an object as the line string geometric type.
 *
 * @public @memberof DseGraphResult
 *
 * @param[in] result
 * @param[out] line_string
 * @return CASS_OK if successful, otherwise an error occurred.
 */
DSE_EXPORT CassError
dse_graph_result_as_line_string(const DseGraphResult* result,
                                DseLineStringIterator* line_string);

/**
 * Return an object as the polygon geometric type.
 *
 * @public @memberof DseGraphResult
 *
 * @param[in] result
 * @param[out] polygon
 * @return CASS_OK if successful, otherwise an error occurred.
 */
DSE_EXPORT CassError
dse_graph_result_as_polygon(const DseGraphResult* result,
                            DsePolygonIterator* polygon);

/**
 * Returns the number of members in an object result.
 *
 * @public @memberof DseGraphResult
 *
 * @param[in] result
 * @return The number of members in an object result.
 */
DSE_EXPORT size_t
dse_graph_result_member_count(const DseGraphResult* result);

/**
 * Return the string key of an object at the specified index.
 *
 * @public @memberof DseGraphResult
 *
 * @param[in] result
 * @param[in] index
 * @param[out] length
 * @return The string key of the member.
 */
DSE_EXPORT const char*
dse_graph_result_member_key(const DseGraphResult* result,
                            size_t index,
                            size_t* length);

/**
 * Return the result value of an object at the specified index.
 *
 * @public @memberof DseGraphResult
 *
 * @param[in] result
 * @param[in] index
 *
 * @return The result value of the member.
 */
DSE_EXPORT const DseGraphResult*
dse_graph_result_member_value(const DseGraphResult* result,
                              size_t index);

/**
 * Returns the number of elements in an array result.
 *
 * @public @memberof DseGraphResult
 *
 * @param[in] result
 * @return The number of elements in array result.
 */
DSE_EXPORT size_t
dse_graph_result_element_count(const DseGraphResult* result);

/**
 * Returns the result value of an array at the specified index.
 *
 * @public @memberof DseGraphResult
 *
 * @param[in] result
 * @param[in] index
 * @return The result value.
 */
DSE_EXPORT const DseGraphResult*
dse_graph_result_element(const DseGraphResult* result,
                         size_t index);

/***********************************************************************************
 *
 * Batch
 *
 ***********************************************************************************/

/**
 * Sets the name of the user to execute the batch as.
 *
 * @public @memberof CassBatch
 *
 * @param[in] batch
 * @param[in] name
 * @return CASS_OK if successful, otherwise an error occurred.
 */
DSE_EXPORT CassError
cass_batch_set_execute_as(CassBatch* batch,
                          const char* name);

/**
 * Same as cass_batch_set_execute_as(), but with lengths for string
 * parameters.
 *
 * @public @memberof CassBatch
 *
 * @param[in] batch
 * @param[in] name
 * @param[in] name_length
 * @return same as cass_batch_set_execute_as()
 *
 * @see cass_batch_set_execute_as()
 */
DSE_EXPORT CassError
cass_batch_set_execute_as_n(CassBatch* batch,
                            const char* name, size_t name_length);

/***********************************************************************************
 *
 * Statement
 *
 ***********************************************************************************/

/**
 * Binds point to a query or bound statement at the specified index.
 *
 * @public @memberof CassStatement
 *
 * @param[in] statement
 * @param[in] index
 * @param[in] x
 * @param[in] y
 * @return CASS_OK if successful, otherwise an error occurred.
 */
DSE_EXPORT CassError
cass_statement_bind_dse_point(CassStatement* statement,
                              size_t index,
                              cass_double_t x, cass_double_t y);

/**
 * Binds a point to all the values with the specified name.
 *
 * @public @memberof CassStatement
 *
 * @param[in] statement
 * @param[in] name
 * @param[in] x
 * @param[in] y
 * @return CASS_OK if successful, otherwise an error occurred.
 */
DSE_EXPORT CassError
cass_statement_bind_dse_point_by_name(CassStatement* statement,
                                      const char* name,
                                      cass_double_t x, cass_double_t y);

/**
 * Same as cass_statement_bind_dse_point_by_name(), but with lengths for string
 * parameters.
 *
 * @public @memberof CassStatement
 *
 * @param[in] statement
 * @param[in] name
 * @param[in] name_length
 * @param[in] x
 * @param[in] y
 * @return same as cass_statement_bind_dse_point_by_name()
 *
 * @see cass_statement_bind_dse_point_by_name()
 */
DSE_EXPORT CassError
cass_statement_bind_dse_point_by_name_n(CassStatement* statement,
                                        const char* name, size_t name_length,
                                        cass_double_t x, cass_double_t y);

/**
 * Binds line string to a query or bound statement at the specified index.
 *
 * @public @memberof CassStatement
 *
 * @param[in] statement
 * @param[in] index
 * @param[in] line_string
 * @return CASS_OK if successful, otherwise an error occurred.
 */
DSE_EXPORT CassError
cass_statement_bind_dse_line_string(CassStatement* statement,
                                    size_t index,
                                    const DseLineString* line_string);

/**
 * Binds a line string to all the values with the specified name.
 *
 * @public @memberof CassStatement
 *
 * @param[in] statement
 * @param[in] name
 * @param[in] line_string
 * @return CASS_OK if successful, otherwise an error occurred.
 */
DSE_EXPORT CassError
cass_statement_bind_dse_line_string_by_name(CassStatement* statement,
                                            const char* name,
                                            const DseLineString* line_string);

/**
 * Same as cass_statement_bind_dse_line_string_by_name(), but with lengths for string
 * parameters.
 *
 * @public @memberof CassStatement
 *
 * @param[in] statement
 * @param[in] name
 * @param[in] name_length
 * @param[in] line_string
 * @return same as cass_statement_bind_dse_line_string_by_name()
 *
 * @see cass_statement_bind_dse_line_string_by_name()
 */
DSE_EXPORT CassError
cass_statement_bind_dse_line_string_by_name_n(CassStatement* statement,
                                              const char* name, size_t name_length,
                                              const DseLineString* line_string);

/**
 * Binds polygon to a query or bound statement at the specified index.
 *
 * @public @memberof CassStatement
 *
 * @param[in] statement
 * @param[in] index
 * @param[in] polygon
 * @return CASS_OK if successful, otherwise an error occurred.
 */
DSE_EXPORT CassError
cass_statement_bind_dse_polygon(CassStatement* statement,
                                size_t index,
                                const DsePolygon* polygon);

/**
 * Binds a polygon to all the values with the specified name.
 *
 * @public @memberof CassStatement
 *
 * @param[in] statement
 * @param[in] name
 * @param[in] polygon
 * @return CASS_OK if successful, otherwise an error occurred.
 */
DSE_EXPORT CassError
cass_statement_bind_dse_polygon_by_name(CassStatement* statement,
                                        const char* name,
                                        const DsePolygon* polygon);

/**
 * Same as cass_statement_bind_dse_polygon_by_name(), but with lengths for string
 * parameters.
 *
 * @public @memberof CassStatement
 *
 * @param[in] statement
 * @param[in] name
 * @param[in] name_length
 * @param[in] polygon
 * @return same as cass_statement_bind_dse_polygon_by_name()
 *
 * @see cass_statement_bind_dse_polygon_by_name()
 */
DSE_EXPORT CassError
cass_statement_bind_dse_polygon_by_name_n(CassStatement* statement,
                                          const char* name, size_t name_length,
                                          const DsePolygon* polygon);

/**
 * Binds a date-range to a query or bound statement at the specified index.
 *
 * @public @memberof CassStatement
 *
 * @param[in] statement
 * @param[in] index
 * @param[in] range
 * @return CASS_OK if successful, otherwise an error occurred.
 */
DSE_EXPORT CassError
cass_statement_bind_dse_date_range(CassStatement* statement,
                                   size_t index,
                                   const DseDateRange* range);

/**
 * Binds a date-range to all the values with the specified name.
 *
 * @public @memberof CassStatement
 *
 * @param[in] statement
 * @param[in] name
 * @param[in] range
 * @return CASS_OK if successful, otherwise an error occurred.
 */
DSE_EXPORT CassError
cass_statement_bind_dse_date_range_by_name(CassStatement* statement,
                                           const char* name,
                                           const DseDateRange* range);

/**
 * Same as cass_statement_bind_dse_date_range_by_name(), but with lengths for string
 * parameters.
 *
 * @public @memberof CassStatement
 *
 * @param[in] statement
 * @param[in] name
 * @param[in] name_length
 * @param[in] range
 * @return same as cass_statement_bind_dse_date_range_by_name()
 *
 * @see cass_statement_bind_dse_date_range_by_name()
 */
DSE_EXPORT CassError
cass_statement_bind_dse_date_range_by_name_n(CassStatement* statement,
                                             const char* name, size_t name_length,
                                             const DseDateRange* range);

/**
 * Sets the name of the user to execute the statement as.
 *
 * @public @memberof CassStatement
 *
 * @param[in] statement
 * @param[in] name
 * @return CASS_OK if successful, otherwise an error occurred.
 */
DSE_EXPORT CassError
cass_statement_set_execute_as(CassStatement* statement,
                              const char* name);

/**
 * Same as cass_statement_set_execute_as(), but with lengths for string
 * parameters.
 *
 * @public @memberof CassStatement
 *
 * @param[in] statement
 * @param[in] name
 * @param[in] name_length
 * @return same as cass_statement_set_execute_as()
 *
 * @see cass_statement_set_execute_as()
 */
DSE_EXPORT CassError
cass_statement_set_execute_as_n(CassStatement* statement,
                                const char* name, size_t name_length);

/***********************************************************************************
 *
 * Collection
 *
 ***********************************************************************************/

/**
 * Appends a point to the collection.
 *
 * @public @memberof CassCollection
 *
 * @param[in] collection
 * @param[in] x
 * @param[in] y
 * @return CASS_OK if successful, otherwise an error occurred.
 */
DSE_EXPORT CassError
cass_collection_append_dse_point(CassCollection* collection,
                                 cass_double_t x, cass_double_t y);

/**
 * Appends a line string to the collection.
 *
 * @public @memberof CassCollection
 *
 * @param[in] collection
 * @param[in] line_string
 * @return CASS_OK if successful, otherwise an error occurred.
 */
DSE_EXPORT CassError
cass_collection_append_dse_line_string(CassCollection* collection,
                                       const DseLineString* line_string);

/**
 * Appends a polygon to the collection.
 *
 * @public @memberof CassCollection
 *
 * @param[in] collection
 * @param[in] polygon
 * @return CASS_OK if successful, otherwise an error occurred.
 */
DSE_EXPORT CassError
cass_collection_append_dse_polygon(CassCollection* collection,
                                   const DsePolygon* polygon);


/**
 * Appends a DateRange to the collection.
 *
 * @public @memberof CassCollection
 *
 * @param[in] collection
 * @param[in] range
 * @return CASS_OK if successful, otherwise an error occurred.
 */
DSE_EXPORT CassError
cass_collection_append_dse_date_range(CassCollection* collection,
                                      const DseDateRange* range);

/***********************************************************************************
 *
 * Tuple
 *
 ***********************************************************************************/

/**
 * Sets a point in a tuple at the specified index.
 *
 * @public @memberof CassTuple
 *
 * @param[in] tuple
 * @param[in] index
 * @param[in] x
 * @param[in] y
 * @return CASS_OK if successful, otherwise an error occurred.
 */
DSE_EXPORT CassError
cass_tuple_set_dse_point(CassTuple* tuple,
                         size_t index,
                         cass_double_t x, cass_double_t y);

/**
 * Sets a line string in a tuple at the specified index.
 *
 * @public @memberof CassTuple
 *
 * @param[in] tuple
 * @param[in] index
 * @param[in] line_string
 * @return CASS_OK if successful, otherwise an error occurred.
 */
DSE_EXPORT CassError
cass_tuple_set_dse_line_string(CassTuple* tuple,
                               size_t index,
                               const DseLineString* line_string);

/**
 * Sets a polygon in a tuple at the specified index.
 *
 * @public @memberof CassTuple
 *
 * @param[in] tuple
 * @param[in] index
 * @param[in] polygon
 * @return CASS_OK if successful, otherwise an error occurred.
 */
DSE_EXPORT CassError
cass_tuple_set_dse_polygon(CassTuple* tuple,
                           size_t index,
                           const DsePolygon* polygon);

/**
 * Sets a DateRange in a tuple at the specified index.
 *
 * @public @memberof CassTuple
 *
 * @param[in] tuple
 * @param[in] index
 * @param[in] range
 * @return CASS_OK if successful, otherwise an error occurred.
 */
DSE_EXPORT CassError
cass_tuple_set_dse_date_range(CassTuple* tuple,
                              size_t index,
                              const DseDateRange* range);

/***********************************************************************************
 *
 * User defined type
 *
 ***********************************************************************************/

/**
 * Sets a point in a user defined type at the specified index.
 *
 * @public @memberof CassUserType
 *
 * @param[in] user_type
 * @param[in] index
 * @param[in] x
 * @param[in] y
 * @return CASS_OK if successful, otherwise an error occurred.
 */
DSE_EXPORT CassError
cass_user_type_set_dse_point(CassUserType* user_type,
                             size_t index,
                             cass_double_t x, cass_double_t y);

/**
 * Sets a point in a user defined type at the specified name.
 *
 * @public @memberof CassUserType
 *
 * @param[in] user_type
 * @param[in] name
 * @param[in] x
 * @param[in] y
 * @return CASS_OK if successful, otherwise an error occurred.
 */
DSE_EXPORT CassError
cass_user_type_set_dse_point_by_name(CassUserType* user_type,
                                     const char* name,
                                     cass_double_t x, cass_double_t y);

/**
 * Same as cass_user_type_set_dse_point_by_name(), but with lengths for string
 * parameters.
 *
 * @public @memberof CassUserType
 *
 * @param[in] user_type
 * @param[in] name
 * @param[in] name_length
 * @param[in] x
 * @param[in] y
 * @return same as cass_user_type_set_dse_point_by_name()
 *
 * @see cass_user_type_set_dse_point_by_name()
 */
DSE_EXPORT CassError
cass_user_type_set_dse_point_by_name_n(CassUserType* user_type,
                                       const char* name,
                                       size_t name_length,
                                       cass_double_t x, cass_double_t y);

/**
 * Sets a line string in a user defined type at the specified index.
 *
 * @public @memberof CassUserType
 *
 * @param[in] user_type
 * @param[in] index
 * @param[in] line_string
 * @return CASS_OK if successful, otherwise an error occurred.
 */
DSE_EXPORT CassError
cass_user_type_set_dse_line_string(CassUserType* user_type,
                                   size_t index,
                                   const DseLineString* line_string);

/**
 * Sets a line string in a user defined type at the specified name.
 *
 * @public @memberof CassUserType
 *
 * @param[in] user_type
 * @param[in] name
 * @param[in] line_string
 * @return CASS_OK if successful, otherwise an error occurred.
 */
DSE_EXPORT CassError
cass_user_type_set_dse_line_string_by_name(CassUserType* user_type,
                                           const char* name,
                                           const DseLineString* line_string);

/**
 * Same as cass_user_type_set_dse_line_string_by_name(), but with lengths for string
 * parameters.
 *
 * @public @memberof CassUserType
 *
 * @param[in] user_type
 * @param[in] name
 * @param[in] name_length
 * @param[in] line_string
 * @return same as cass_user_type_set_dse_line_string_by_name()
 *
 * @see cass_user_type_set_dse_line_string_by_name()
 */
DSE_EXPORT CassError
cass_user_type_set_dse_line_string_by_name_n(CassUserType* user_type,
                                             const char* name,
                                             size_t name_length,
                                             const DseLineString* line_string);

/**
 * Sets a polygon in a user defined type at the specified index.
 *
 * @public @memberof CassUserType
 *
 * @param[in] user_type
 * @param[in] index
 * @param[in] polygon
 * @return CASS_OK if successful, otherwise an error occurred.
 */
DSE_EXPORT CassError
cass_user_type_set_dse_polygon(CassUserType* user_type,
                               size_t index,
                               const DsePolygon* polygon);

/**
 * Sets a polygon in a user defined type at the specified name.
 *
 * @public @memberof CassUserType
 *
 * @param[in] user_type
 * @param[in] name
 * @param[in] polygon
 * @return CASS_OK if successful, otherwise an error occurred.
 */
DSE_EXPORT CassError
cass_user_type_set_dse_polygon_by_name(CassUserType* user_type,
                                       const char* name,
                                       const DsePolygon* polygon);

/**
 * Same as cass_user_type_set_dse_polygon_by_name(), but with lengths for string
 * parameters.
 *
 * @public @memberof CassUserType
 *
 * @param[in] user_type
 * @param[in] name
 * @param[in] name_length
 * @param[in] polygon
 * @return same as cass_user_type_set_dse_polygon_by_name()
 *
 * @see cass_user_type_set_dse_polygon_by_name()
 */
DSE_EXPORT CassError
cass_user_type_set_dse_polygon_by_name_n(CassUserType* user_type,
                                         const char* name,
                                         size_t name_length,
                                         const DsePolygon* polygon);

/**
 * Sets a DateRange in a user defined type at the specified index.
 *
 * @public @memberof CassUserType
 *
 * @param[in] user_type
 * @param[in] index
 * @param[in] range
 * @return CASS_OK if successful, otherwise an error occurred.
 */
DSE_EXPORT CassError
cass_user_type_set_dse_date_range(CassUserType* user_type,
                                  size_t index,
                                  const DseDateRange* range);

/**
 * Sets DateRange in a user defined type at the specified name.
 *
 * @public @memberof CassUserType
 *
 * @param[in] user_type
 * @param[in] name
 * @param[in] range
 * @return CASS_OK if successful, otherwise an error occurred.
 */
DSE_EXPORT CassError
cass_user_type_set_dse_date_range_by_name(CassUserType* user_type,
                                          const char* name,
                                          const DseDateRange* range);

/**
 * Same as cass_user_type_set_dse_date_range_by_name(), but with lengths for string
 * parameters.
 *
 * @public @memberof CassUserType
 *
 * @param[in] user_type
 * @param[in] name
 * @param[in] name_length
 * @param[in] range
 * @return same as cass_user_type_set_dse_date_range_by_name()
 *
 * @see cass_user_type_set_dse_date_range_by_name()
 */
DSE_EXPORT CassError
cass_user_type_set_dse_date_range_by_name_n(CassUserType* user_type,
                                            const char* name,
                                            size_t name_length,
                                            const DseDateRange* range);


/***********************************************************************************
 *
 * Value
 *
 ***********************************************************************************/

/**
 * Gets a date-range for the specified value.
 *
 * @public @memberof CassValue
 *
 * @param[in] value
 * @param[out] range
 * @return CASS_OK if successful, otherwise error occurred
 */
DSE_EXPORT CassError
cass_value_get_dse_date_range(const CassValue* value,
                              DseDateRange* range);

/**
 * Gets a point for the specified value.
 *
 * @public @memberof CassValue
 *
 * @param[in] value
 * @param[out] x
 * @param[out] y
 * @return CASS_OK if successful, otherwise error occurred
 */
DSE_EXPORT CassError
cass_value_get_dse_point(const CassValue* value,
                         cass_double_t* x, cass_double_t* y);

/***********************************************************************************
 *
 * Point
 *
 ***********************************************************************************/

/**
 * Parse the WKT representation of a point and extract the x,y coordinates.
 *
 * @param[in] wkt WKT representation of the point
 * @param[out] x
 * @param[out] y
 * @return CASS_OK if successful, otherwise error occurred
 */
DSE_EXPORT CassError
dse_point_from_wkt(const char* wkt, cass_double_t* x, cass_double_t* y);

/**
 * Same as dse_point_from_wkt(), but with lengths for string parameters.
 *
 * @param[in] wkt WKT representation of the point
 * @param[in] wkt_length length of the wkt string
 * @param[out] x
 * @param[out] y
 * @return CASS_OK if successful, otherwise error occurred
 */
DSE_EXPORT CassError
dse_point_from_wkt_n(const char* wkt, size_t wkt_length, cass_double_t* x, cass_double_t* y);

/***********************************************************************************
 *
 * Line String
 *
 ***********************************************************************************/

/**
 * Creates a new line string.
 *
 * @public @memberof DseLineString
 *
 * @return Returns a line string that must be freed.
 *
 * @see dse_line_string_free()
 */
DSE_EXPORT DseLineString*
dse_line_string_new();

/**
 * Frees a line string instance.
 *
 * @public @memberof DseLineString
 *
 * @param[in] line_string
 */
DSE_EXPORT void
dse_line_string_free(DseLineString* line_string);

/**
 * Resets a line string so that it can be reused.
 *
 * @public @memberof DseLineString
 *
 * @param[in] line_string
 */
DSE_EXPORT void
dse_line_string_reset(DseLineString* line_string);

/**
 * Reserves enough memory to contain the provided number of points. This can
 * be use to reduce memory allocations, but it is not required.
 *
 * @public @memberof DseLineString
 *
 * @param[in] line_string
 * @param[in] num_points
 */
DSE_EXPORT void
dse_line_string_reserve(DseLineString* line_string,
                        cass_uint32_t num_points);

/**
 * Adds a point to the line string.
 *
 * @public @memberof DseLineString
 *
 * @param[in] line_string
 * @param[in] x
 * @param[in] y
 * @return CASS_OK if successful, otherwise an error occurred.
 */
DSE_EXPORT CassError
dse_line_string_add_point(DseLineString* line_string,
                          cass_double_t x, cass_double_t y);

/**
 * Finishes the contruction of a line string.
 *
 * @public @memberof DseLineString
 *
 * @param[in] line_string
 * @return CASS_OK if successful, otherwise an error occurred.
 */
DSE_EXPORT CassError
dse_line_string_finish(DseLineString* line_string);

/***********************************************************************************
 *
 * Line String Iterator
 *
 ***********************************************************************************/

/**
 * Creates a new line string iterator.
 *
 * @public @memberof DseLineStringIterator
 *
 * @return Returns an iterator that must be freed.
 *
 * @see dse_line_string_iterator_free()
 */
DSE_EXPORT DseLineStringIterator*
dse_line_string_iterator_new();

/**
 * Frees a line string iterator instance.
 *
 * @public @memberof DseLineStringIterator
 *
 * @param[in] iterator
 */
DSE_EXPORT void
dse_line_string_iterator_free(DseLineStringIterator* iterator);

/**
 * Resets a line string iterator so that it can be reused to process a
 * binary representation.
 *
 * @public @memberof DseLineStringIterator
 *
 * @param[in] iterator the iterator to reset
 * @param[in] value binary representation of the line string
 * @return CASS_OK if successful, otherwise an error occurred.
 */
DSE_EXPORT CassError
dse_line_string_iterator_reset(DseLineStringIterator* iterator,
                               const CassValue* value);

/**
 * Resets a line string iterator so that it can be reused to parse WKT.
 *
 * @public @memberof DseLineStringIterator
 *
 * @param[in] iterator the iterator to reset
 * @param[in] wkt WKT representation of the line string
 * @note The wkt string must remain allocated throughout the lifetime
 *       of the iterator since the iterator traverses the string without
 *       copying it.
 * @return CASS_OK if successful, otherwise an error occurred.
 */
DSE_EXPORT CassError
dse_line_string_iterator_reset_with_wkt(DseLineStringIterator* iterator,
                                        const char* wkt);

/**
 * Same as dse_line_string_iterator_reset_with_wkt(), but with lengths
 * for string parameters.
 *
 * @public @memberof DseLineStringIterator
 *
 * @param[in] iterator the iterator to reset
 * @param[in] wkt WKT representation (string) of the line string
 * @param[in] wkt_length length of wkt string
 * @note The wkt string must remain allocated throughout the lifetime
 *       of the iterator since the iterator traverses the string without
 *       copying it.
 * @return CASS_OK if successful, otherwise an error occurred.
 */
DSE_EXPORT CassError
dse_line_string_iterator_reset_with_wkt_n(DseLineStringIterator* iterator,
                                          const char* wkt,
                                          size_t wkt_length);

/**
 * Gets the number of points in the line string.
 *
 * @public @memberof DseLineStringIterator
 *
 * @param[in] iterator
 * @return The number of points in the line string.
 */
DSE_EXPORT cass_uint32_t
dse_line_string_iterator_num_points(const DseLineStringIterator* iterator);

/**
 * Gets the next point in the line string.
 *
 * @public @memberof DseLineStringIterator
 *
 * @param[in] iterator
 * @param[out] x
 * @param[out] y
 * @return CASS_OK if successful, otherwise an error occurred.
 */
DSE_EXPORT CassError
dse_line_string_iterator_next_point(DseLineStringIterator* iterator,
                                    cass_double_t* x, cass_double_t* y);

/***********************************************************************************
 *
 * Polygon
 *
 ***********************************************************************************/

/**
 * Creates a new polygon iterator.
 *
 * @public @memberof DsePolygon
 *
 * @return Returns an polygon that must be freed.
 *
 * @see dse_polygon_iterator_free()
 */
DSE_EXPORT DsePolygon*
dse_polygon_new();

/**
 * Frees a polygon instance.
 *
 * @public @memberof DsePolygon
 *
 * @param[in] polygon
 */
DSE_EXPORT void
dse_polygon_free(DsePolygon* polygon);

/**
 * Resets a polygon so that it can be reused.
 *
 * @public @memberof DsePolygon
 *
 * @param[in] polygon
 */
DSE_EXPORT void
dse_polygon_reset(DsePolygon* polygon);

/**
 * Reserves enough memory to contain the provided number rings and points. This can
 * be use to reduce memory allocations, but it is not required.
 *
 * @public @memberof DsePolygon
 *
 * @param[in] polygon
 * @param[in] num_rings
 * @param[in] total_num_points
 */
DSE_EXPORT void
dse_polygon_reserve(DsePolygon* polygon,
                    cass_uint32_t num_rings,
                    cass_uint32_t total_num_points);

/**
 * Starts a new ring.
 *
 * <b>Note:</b> This will finish the previous ring.
 *
 * @public @memberof DsePolygon
 *
 * @param[in] polygon
 * @return CASS_OK if successful, otherwise an error occurred.
 */
DSE_EXPORT CassError
dse_polygon_start_ring(DsePolygon* polygon);

/**
 * Adds a point to the current ring.
 *
 * @public @memberof DsePolygon
 *
 * @param[in] polygon
 * @param[in] x
 * @param[in] y
 * @return CASS_OK if successful, otherwise an error occurred.
 */
DSE_EXPORT CassError
dse_polygon_add_point(DsePolygon* polygon,
                      cass_double_t x, cass_double_t y);

/**
 * Finishes the contruction of a polygon.
 *
 * @public @memberof DsePolygon
 *
 * @param[in] polygon
 * @return CASS_OK if successful, otherwise an error occurred.
 */
DSE_EXPORT CassError
dse_polygon_finish(DsePolygon* polygon);

/***********************************************************************************
 *
 * Polygon Iterator
 *
 ***********************************************************************************/

/**
 * Creates a new polygon iterator.
 *
 * @public @memberof DsePolygonIterator
 *
 * @return Returns an iterator that must be freed.
 *
 * @see dse_polygon_iterator_free()
 */
DSE_EXPORT DsePolygonIterator*
dse_polygon_iterator_new();

/**
 * Frees a polygon iterator instance.
 *
 * @public @memberof DsePolygonIterator
 *
 * @param[in] iterator
 */
DSE_EXPORT void
dse_polygon_iterator_free(DsePolygonIterator* iterator);

/**
 * Resets a polygon iterator so that it can be reused to process a
 * binary representation.
 *
 * @public @memberof DsePolygonIterator
 *
 * @param[in] iterator the iterator to reset
 * @param[in] value binary representation of the polygon
 * @return CASS_OK if successful, otherwise an error occurred.
 */
DSE_EXPORT CassError
dse_polygon_iterator_reset(DsePolygonIterator* iterator,
                           const CassValue* value);

/**
 * Resets a polygon iterator so that it can be reused to parse WKT.
 *
 * @public @memberof DsePolygonIterator
 *
 * @param[in] iterator the iterator to reset
 * @param[in] wkt WKT representation of the polygon
 * @note The wkt string must remain allocated throughout the lifetime
 *       of the iterator since the iterator traverses the string without
 *       copying it.
 * @return CASS_OK if successful, otherwise an error occurred.
 */
DSE_EXPORT CassError
dse_polygon_iterator_reset_with_wkt(DsePolygonIterator* iterator,
                                    const char* wkt);

/**
 * Same as dse_polygon_iterator_reset_with_wkt(), but with lengths for
 * string parameters.
 *
 * @public @memberof DsePolygonIterator
 *
 * @param[in] iterator the iterator to reset
 * @param[in] wkt WKT representation (string) of the polygon
 * @param[in] wkt_length length of wkt string
 * @note The wkt string must remain allocated throughout the lifetime
 *       of the iterator since the iterator traverses the string without
 *       copying it.
 * @return CASS_OK if successful, otherwise an error occurred.
 */
DSE_EXPORT CassError
dse_polygon_iterator_reset_with_wkt_n(DsePolygonIterator* iterator,
                                      const char* wkt,
                                      size_t wkt_length);

/**
 * Gets the number rings in the polygon.
 *
 * @public @memberof DsePolygonIterator
 *
 * @param[in] iterator
 * @return The number of rings in the polygon.
 */
DSE_EXPORT cass_uint32_t
dse_polygon_iterator_num_rings(const DsePolygonIterator* iterator);

/**
 * Gets the number of points for the current ring.
 *
 * @public @memberof DsePolygonIterator
 *
 * @param[in] iterator
 * @param[out] num_points
 * @return CASS_OK if successful, otherwise an error occurred.
 */
DSE_EXPORT CassError
dse_polygon_iterator_next_num_points(DsePolygonIterator* iterator,
                                     cass_uint32_t* num_points);

/**
 * Gets the next point in the current ring.
 *
 * @public @memberof DsePolygonIterator
 *
 * @param[in] iterator
 * @param[out] x
 * @param[out] y
 * @return CASS_OK if successful, otherwise an error occurred.
 */
DSE_EXPORT CassError
dse_polygon_iterator_next_point(DsePolygonIterator* iterator,
                                cass_double_t* x, cass_double_t* y);

/***********************************************************************************
 *
 * GSSAPI Authentication
 *
 ***********************************************************************************/

/**
 * GSSAPI lock callback.
 */
typedef void (*DseGssapiAuthenticatorLockCallback)(void* data);

/**
 *
 * GSSAPI unlock callback.
 */
typedef void (*DseGssapiAuthenticatorUnlockCallback)(void* data);

/**
 * Set lock callbacks for GSSAPI authentication. This is used to protect
 * Kerberos libraries that are not thread-safe.
 *
 * @param[in] lock_callback
 * @param[in] unlock_callback
 * @param[in] data
 * @return CASS_OK if successful, otherwise an error occurred.
 */
DSE_EXPORT CassError
dse_gssapi_authenticator_set_lock_callbacks(DseGssapiAuthenticatorLockCallback lock_callback,
                                            DseGssapiAuthenticatorUnlockCallback unlock_callback,
                                            void* data);

#ifdef __cplusplus
} /* extern "C" */
#endif

#endif /* __DSE_H_INCLUDED__ */<|MERGE_RESOLUTION|>--- conflicted
+++ resolved
@@ -51,11 +51,7 @@
 #define DSE_VERSION_MAJOR 1
 #define DSE_VERSION_MINOR 6
 #define DSE_VERSION_PATCH 1
-<<<<<<< HEAD
-#define DSE_VERSION_SUFFIX "CPP-518"
-=======
-#define DSE_VERSION_SUFFIX "CPP-404-coalescing"
->>>>>>> 3e51a5dc
+#define DSE_VERSION_SUFFIX "beta1"
 
 #ifdef __cplusplus
 extern "C" {
