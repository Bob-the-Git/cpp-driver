--- conflicted
+++ resolved
@@ -59,7 +59,6 @@
 #endif
 
 /**
-<<<<<<< HEAD
  * Graph options for executing graph queries.
  *
  * @struct DseGraphOptions
@@ -151,7 +150,8 @@
   const DseGraphResult* labels;
   const DseGraphResult* objects;
 } DseGraphPathResult;
-=======
+
+/**
  * @struct DseLineString
  */
 typedef struct DseLineString_ DseLineString;
@@ -170,7 +170,6 @@
  * @struct DsePolygonIterator
  */
 typedef struct DsePolygonIterator_ DsePolygonIterator;
->>>>>>> 66ebcc8c
 
 /***********************************************************************************
  *
@@ -216,7 +215,6 @@
 
 /***********************************************************************************
  *
-<<<<<<< HEAD
  * Session
  *
  ***********************************************************************************/
@@ -1208,7 +1206,9 @@
 DSE_EXPORT const DseGraphResult*
 dse_graph_result_element(const DseGraphResult* result,
                          size_t index);
-=======
+
+/***********************************************************************************
+ *
  * Statement
  *
  ***********************************************************************************/
@@ -1694,7 +1694,6 @@
 DSE_EXPORT CassError
 dse_polygon_iterator_next_point(DsePolygonIterator* iterator,
                                 cass_double_t* x, cass_double_t* y);
->>>>>>> 66ebcc8c
 
 /***********************************************************************************
  *
