/*
  Copyright (c) 2014-2015 DataStax

  Licensed under the Apache License, Version 2.0 (the "License");
  you may not use this file except in compliance with the License.
  You may obtain a copy of the License at

  http://www.apache.org/licenses/LICENSE-2.0

  Unless required by applicable law or agreed to in writing, software
  distributed under the License is distributed on an "AS IS" BASIS,
  WITHOUT WARRANTIES OR CONDITIONS OF ANY KIND, either express or implied.
  See the License for the specific language governing permissions and
  limitations under the License.
*/

#ifndef __CASSANDRA_H_INCLUDED__
#define __CASSANDRA_H_INCLUDED__

#include <stddef.h>

#if !defined(CASS_STATIC)
#  if (defined(WIN32) || defined(_WIN32))
#    if defined(CASS_BUILDING)
#      define CASS_EXPORT __declspec(dllexport)
#    else
#      define CASS_EXPORT __declspec(dllexport)
#    endif
#  elif (defined(__SUNPRO_C)  || defined(__SUNPRO_CC)) && !defined(CASS_STATIC)
#    define CASS_EXPORT __global
#  elif (defined(__GNUC__) && __GNUC__ >= 4) || defined(__INTEL_COMPILER)
#    define CASS_EXPORT __attribute__ ((visibility("default")))
#  endif
#else
#define CASS_EXPORT
#endif

#if defined(_MSC_VER)
#  define CASS_DEPRECATED(func) __declspec(deprecated) func
#elif defined(__GNUC__) || defined(__INTEL_COMPILER)
#  define CASS_DEPRECATED(func) func __attribute__((deprecated))
#else
#  define CASS_DEPRECATED(func) func
#endif

/**
 * @file include/cassandra.h
 *
 * C/C++ driver for Apache Cassandra. Uses the Cassandra Query Language versions 3
 * over the Cassandra Binary Protocol (versions 1 or 2).
 */

#define CASS_VERSION_MAJOR 2
#define CASS_VERSION_MINOR 1
#define CASS_VERSION_PATCH 0
#define CASS_VERSION_SUFFIX ""

#ifdef __cplusplus
extern "C" {
#endif

typedef enum { cass_false = 0, cass_true = 1 } cass_bool_t;

typedef float cass_float_t;
typedef double cass_double_t;

#if defined(__INT8_TYPE__) && defined(__UINT8_TYPE__)
typedef __INT8_TYPE__ cass_int8_t;
typedef __UINT8_TYPE__ cass_uint8_t;
#elif defined(__INT8_TYPE__)
typedef __INT8_TYPE__ cass_int8_t;
typedef unsigned __INT8_TYPE__ cass_uint8_t;
#else
typedef char cass_int8_t;
typedef unsigned char cass_uint8_t;
#endif

#if defined(__INT16_TYPE__) && defined(__UINT16_TYPE__)
typedef __INT16_TYPE__ cass_int16_t;
typedef __UINT16_TYPE__ cass_uint16_t;
#elif defined(__INT16_TYPE__)
typedef __INT16_TYPE__ cass_int16_t;
typedef unsigned __INT16_TYPE__ cass_uint16_t;
#else
typedef short cass_int16_t;
typedef unsigned short cass_uint16_t;
#endif

#if defined(__INT32_TYPE__) && defined(__UINT32_TYPE__)
typedef __INT32_TYPE__ cass_int32_t;
typedef __UINT32_TYPE__ cass_uint32_t;
#elif defined(__INT32_TYPE__)
typedef __INT32_TYPE__ cass_int32_t;
typedef unsigned __INT32_TYPE__ cass_uint32_t;
#else
typedef int cass_int32_t;
typedef unsigned int cass_uint32_t;
#endif

#if defined(__INT64_TYPE__) && defined(__UINT64_TYPE__)
typedef __INT64_TYPE__ cass_int64_t;
typedef __UINT64_TYPE__ cass_uint64_t;
#elif defined(__INT64_TYPE__)
typedef __INT64_TYPE__ cass_int64_t;
typedef unsigned __INT64_TYPE__ cass_uint64_t;
#elif defined(__GNUC__)
typedef long long int cass_int64_t;
typedef unsigned long long int cass_uint64_t;
#else
typedef long long cass_int64_t;
typedef unsigned long long cass_uint64_t;
#endif

typedef cass_uint8_t cass_byte_t;
typedef cass_uint64_t cass_duration_t;

/**
 * The size of an IPv4 address
 */
#define CASS_INET_V4_LENGTH 4

/**
 * The size of an IPv6 address
 */
#define CASS_INET_V6_LENGTH 16

/**
 * The size of an inet string including a null terminator.
 */
#define CASS_INET_STRING_LENGTH 46

/**
 * @struct CassInet
 *
 * IP address for either IPv4 or IPv6.
 */
typedef struct CassInet_ {
  /**
   * Big-endian, binary representation of a IPv4 or IPv6 address
   */
  cass_uint8_t address[CASS_INET_V6_LENGTH];
  /**
   * Number of address bytes. 4 bytes for IPv4 and 16 bytes for IPv6.
   */
  cass_uint8_t address_length;
} CassInet;

/**
 * The size of a hexidecimal UUID string including a null terminator.
 */
#define CASS_UUID_STRING_LENGTH 37

/**
 * @struct CassUuid
 *
 * Version 1 (time-based) or version 4 (random) UUID.
 */
typedef struct CassUuid_ {
  /**
   * Represents the time and version part of a UUID. The most significant
   * 4 bits represent the version and the bottom 60 bits representing the
   * time part. For version 1 the time part represents the number of
   * 100 nanosecond periods since 00:00:00 UTC, January 1, 1970 (the Epoch).
   * For version 4 the time part is randomly generated.
   */
  cass_uint64_t time_and_version;
  /**
   * Represents the clock sequence and the node part of a UUID. The most
   * significant 16 bits represent the clock sequence (except for the most
   * significant bit which is always set) and the bottom 48 bits represent
   * the node part. For version 1 (time-based) the clock sequence part is randomly
   * generated and the node part can be explicitly set, otherwise, it's generated
   * from node unique information. For version 4 both the clock sequence and the node
   * parts are randomly generated.
   */
  cass_uint64_t clock_seq_and_node;
} CassUuid;

/**
 * @struct CassCluster
 *
 * A cluster object describes the configuration of the Cassandra cluster and is used
 * to construct a session instance. Unlike other DataStax drivers the cluster object
 * does not maintain the control connection.
 */
typedef struct CassCluster_ CassCluster;

/**
 * @struct CassSession
 *
 * A session object is used to execute queries and maintains cluster state through
 * the control connection. The control connection is used to auto-discover nodes and
 * monitor cluster changes (topology and schema). Each session also maintains multiple
 * pools of connections to cluster nodes which are used to query the cluster.
 *
 * Instances of the session object are thread-safe to execute queries.
 */
typedef struct CassSession_ CassSession;

/**
 * @struct CassStatement
 *
 * A statement object is an executable query. It represents either a regular
 * (adhoc) statement or a prepared statement. It maintains the queries' parameter
 * values along with query options (consistency level, paging state, etc.)
 *
 * <b>Note:</b> Parameters for regular queries are not supported by the binary protocol
 * version 1.
 */
typedef struct CassStatement_ CassStatement;

/**
 * @struct CassBatch
 *
 * A group of statements that are executed as a single batch.
 *
 * <b>Note:</b> Batches are not supported by the binary protocol version 1.
 */
typedef struct CassBatch_ CassBatch;

/**
 * @struct CassFuture
 *
 * The future result of an operation.
 *
 * It can represent a result if the operation completed successfully or an
 * error if the operation failed. It can be waited on, polled or a callback
 * can be attached.
 *
 */
typedef struct CassFuture_ CassFuture;

/**
 * @struct CassPrepared
 *
 * A statement that has been prepared cluster-side (It has been pre-parsed
 * and cached).
 *
 * A prepared statement is read-only and it is thread-safe to concurrently
 * bind new statements.
 */
typedef struct CassPrepared_ CassPrepared;

/**
 * @struct CassResult
 *
 * The result of a query.
 *
 * A result object is read-only and is thread-safe to read or iterate over
 * concurrently.
 */
typedef struct CassResult_ CassResult;

/**
 * @struct CassErrorResult
 *
 * A error result of a request
 */
typedef struct CassErrorResult_ CassErrorResult;

/**
 * @struct CassIterator
 *
 * An object used to iterate over a group of rows, columns or collection values.
 */
typedef struct CassIterator_ CassIterator;

/**
 * @struct CassRow
 *
 * A collection of column values.
 */
typedef struct CassRow_ CassRow;

/**
 * @struct CassValue
 *
 * A single primitive value or a collection of values.
 */
typedef struct CassValue_ CassValue;

/**
 * @struct CassDataType
 *
 * A data type used to describe a value, collection or
 * user defiend type.
 */
typedef struct CassDataType_ CassDataType;

/**
 * @struct CassCollection
 *
 *  A collection of values.
 */
typedef struct CassCollection_ CassCollection;

/**
 * @struct CassTuple
 *
 *  A tuple of values.
 */
typedef struct CassTuple_ CassTuple;

/**
 * @struct CassUserType
 *
 *  A user defined type.
 */
typedef struct CassUserType_ CassUserType;

/**
 * @struct CassSsl
 *
 * Describes the SSL configuration of a cluster.
 */
typedef struct CassSsl_ CassSsl;

/**
 * @struct CassSchema
 *
 * A snapshot of the cluster's schema metadata.
 */
typedef struct CassSchema_ CassSchema;

/**
 * @struct CassSchemaMeta
 *
 * Table/Column schema metdata.
 */
typedef struct CassSchemaMeta_ CassSchemaMeta;

/**
 * @struct CassSchemaMetaField
 *
 * Key/Value metadata field for a keyspace, table or column.
 */
typedef struct CassSchemaMetaField_ CassSchemaMetaField;

/**
 * @struct CassUuidGen
 *
 * A UUID generator object.
 *
 * Instances of the UUID generator object are thread-safe to generate UUIDs.
 */
typedef struct CassUuidGen_ CassUuidGen;

/**
 * Policies that defined the behavior of a request when a server-side
 * read/write timeout or unavailable error occurs.
 *
 * Generators of client-side, microsecond-precision timestamps.
 *
 * @struct CassTimestampGen
 *
 */
typedef struct CassTimestampGen_ CassTimestampGen;

/**
 * @struct CassRetryPolicy
 */
typedef struct CassRetryPolicy_ CassRetryPolicy;

/**
 * @struct CassMetrics
 *
 * A snapshot of the session's performance/diagnostic metrics.
 */
typedef struct CassMetrics_ {
  struct {
    cass_uint64_t min; /**< Minimum in microseconds */
    cass_uint64_t max; /**< Maximum in microseconds */
    cass_uint64_t mean; /**< Mean in microseconds */
    cass_uint64_t stddev; /**< Standard deviation in microseconds */
    cass_uint64_t median; /**< Median in microseconds */
    cass_uint64_t percentile_75th; /**< 75th percentile in microseconds */
    cass_uint64_t percentile_95th; /**< 95th percentile in microseconds */
    cass_uint64_t percentile_98th; /**< 98th percentile in microseconds */
    cass_uint64_t percentile_99th; /**< 99the percentile in microseconds */
    cass_uint64_t percentile_999th; /**< 99.9th percentile in microseconds */
    cass_double_t mean_rate; /**<  Mean rate in requests per second*/
    cass_double_t one_minute_rate; /**< 1 minute rate in requests per second */
    cass_double_t five_minute_rate; /**<  5 minute rate in requests per second*/
    cass_double_t fifteen_minute_rate; /**< 15 minute rate in requests per second*/
  } requests;

  struct {
    cass_uint64_t total_connections; /**< The total number of connections */
    cass_uint64_t available_connections; /**< The number of connections available to take requests */
    cass_uint64_t exceeded_pending_requests_water_mark; /**< Occurrences when requests exceeded a pool's water mark */
    cass_uint64_t exceeded_write_bytes_water_mark; /**< Occurrences when number of bytes exceeded a connection's water mark */
  } stats;

  struct {
    cass_uint64_t connection_timeouts; /**< Occurrences of a connection timeout */
    cass_uint64_t pending_request_timeouts; /** Occurrences of requests that timed out waiting for a connection */
    cass_uint64_t request_timeouts; /** Occurrences of requests that timed out waiting for a request to finish */
  } errors;

} CassMetrics;

typedef enum CassConsistency_ {
  CASS_CONSISTENCY_UNKNOWN      = 0xFFFF,
  CASS_CONSISTENCY_ANY          = 0x0000,
  CASS_CONSISTENCY_ONE          = 0x0001,
  CASS_CONSISTENCY_TWO          = 0x0002,
  CASS_CONSISTENCY_THREE        = 0x0003,
  CASS_CONSISTENCY_QUORUM       = 0x0004,
  CASS_CONSISTENCY_ALL          = 0x0005,
  CASS_CONSISTENCY_LOCAL_QUORUM = 0x0006,
  CASS_CONSISTENCY_EACH_QUORUM  = 0x0007,
  CASS_CONSISTENCY_SERIAL       = 0x0008,
  CASS_CONSISTENCY_LOCAL_SERIAL = 0x0009,
  CASS_CONSISTENCY_LOCAL_ONE    = 0x000A
} CassConsistency;

#define CASS_CONSISTENCY_MAP(XX) \
  XX(CASS_CONSISTENCY_UNKNOWN, "UNKNOWN") \
  XX(CASS_CONSISTENCY_ANY, "ANY") \
  XX(CASS_CONSISTENCY_ONE, "ONE") \
  XX(CASS_CONSISTENCY_TWO, "TWO") \
  XX(CASS_CONSISTENCY_THREE, "THREE") \
  XX(CASS_CONSISTENCY_QUORUM, "QUORUM") \
  XX(CASS_CONSISTENCY_ALL, "ALL") \
  XX(CASS_CONSISTENCY_LOCAL_QUORUM, "LOCAL_QUORUM") \
  XX(CASS_CONSISTENCY_EACH_QUORUM, "EACH_QUORUM") \
  XX(CASS_CONSISTENCY_SERIAL, "SERIAL") \
  XX(CASS_CONSISTENCY_LOCAL_SERIAL, "LOCAL_SERIAL") \
  XX(CASS_CONSISTENCY_LOCAL_ONE, "LOCAL_ONE")

typedef enum CassWriteType_ {
  CASS_WRITE_TYPE_UKNOWN,
  CASS_WRITE_TYPE_SIMPLE,
  CASS_WRITE_TYPE_BATCH,
  CASS_WRITE_TYPE_UNLOGGED_BATCH,
  CASS_WRITE_TYPE_COUNTER,
  CASS_WRITE_TYPE_BATCH_LOG,
  CASS_WRITE_TYPE_CAS
} CassWriteType;

#define CASS_WRITE_TYPE_MAP(XX) \
  XX(CASS_WRITE_TYPE_SIMPLE, "SIMPLE") \
  XX(CASS_WRITE_TYPE_BATCH, "BATCH") \
  XX(CASS_WRITE_TYPE_UNLOGGED_BATCH, "UNLOGGED_BATCH") \
  XX(CASS_WRITE_TYPE_COUNTER, "COUNTER") \
  XX(CASS_WRITE_TYPE_BATCH_LOG, "BATCH_LOG") \
  XX(CASS_WRITE_TYPE_CAS, "CAS")

typedef enum CassValueType_ {
  CASS_VALUE_TYPE_UNKNOWN   = 0xFFFF,
  CASS_VALUE_TYPE_CUSTOM    = 0x0000,
  CASS_VALUE_TYPE_ASCII     = 0x0001,
  CASS_VALUE_TYPE_BIGINT    = 0x0002,
  CASS_VALUE_TYPE_BLOB      = 0x0003,
  CASS_VALUE_TYPE_BOOLEAN   = 0x0004,
  CASS_VALUE_TYPE_COUNTER   = 0x0005,
  CASS_VALUE_TYPE_DECIMAL   = 0x0006,
  CASS_VALUE_TYPE_DOUBLE    = 0x0007,
  CASS_VALUE_TYPE_FLOAT     = 0x0008,
  CASS_VALUE_TYPE_INT       = 0x0009,
  CASS_VALUE_TYPE_TEXT      = 0x000A,
  CASS_VALUE_TYPE_TIMESTAMP = 0x000B,
  CASS_VALUE_TYPE_UUID      = 0x000C,
  CASS_VALUE_TYPE_VARCHAR   = 0x000D,
  CASS_VALUE_TYPE_VARINT    = 0x000E,
  CASS_VALUE_TYPE_TIMEUUID  = 0x000F,
  CASS_VALUE_TYPE_INET      = 0x0010,
<<<<<<< HEAD
  CASS_VALUE_TYPE_DATE      = 0x0011,
  CASS_VALUE_TYPE_TIME      = 0x0012,
=======
  CASS_VALUE_TYPE_SMALL_INT = 0x0013,
  CASS_VALUE_TYPE_TINY_INT  = 0x0014,
>>>>>>> 85205501
  CASS_VALUE_TYPE_LIST      = 0x0020,
  CASS_VALUE_TYPE_MAP       = 0x0021,
  CASS_VALUE_TYPE_SET       = 0x0022,
  CASS_VALUE_TYPE_UDT       = 0x0030,
  CASS_VALUE_TYPE_TUPLE     = 0x0031,
  /* @cond IGNORE */
  CASS_VALUE_TYPE_LAST_ENTRY
  /* @endcond */
} CassValueType;

typedef enum CassCollectionType_ {
  CASS_COLLECTION_TYPE_LIST = CASS_VALUE_TYPE_LIST,
  CASS_COLLECTION_TYPE_MAP = CASS_VALUE_TYPE_MAP,
  CASS_COLLECTION_TYPE_SET = CASS_VALUE_TYPE_SET
} CassCollectionType;

typedef enum CassBatchType_ {
  CASS_BATCH_TYPE_LOGGED   = 0,
  CASS_BATCH_TYPE_UNLOGGED = 1,
  CASS_BATCH_TYPE_COUNTER  = 2
} CassBatchType;

typedef enum CassIteratorType_ {
  CASS_ITERATOR_TYPE_RESULT,
  CASS_ITERATOR_TYPE_ROW,
  CASS_ITERATOR_TYPE_COLLECTION,
  CASS_ITERATOR_TYPE_MAP,
  CASS_ITERATOR_TYPE_SCHEMA_META,
  CASS_ITERATOR_TYPE_SCHEMA_META_FIELD,
  CASS_ITERATOR_TYPE_TUPLE,
  CASS_ITERATOR_TYPE_USER_TYPE
} CassIteratorType;

typedef enum CassSchemaMetaType_ {
  CASS_SCHEMA_META_TYPE_KEYSPACE,
  CASS_SCHEMA_META_TYPE_TABLE,
  CASS_SCHEMA_META_TYPE_COLUMN
} CassSchemaMetaType;

#define CASS_LOG_LEVEL_MAP(XX) \
  XX(CASS_LOG_DISABLED, "") \
  XX(CASS_LOG_CRITICAL, "CRITICAL") \
  XX(CASS_LOG_ERROR, "ERROR") \
  XX(CASS_LOG_WARN, "WARN") \
  XX(CASS_LOG_INFO, "INFO") \
  XX(CASS_LOG_DEBUG, "DEBUG") \
  XX(CASS_LOG_TRACE, "TRACE")

typedef enum CassLogLevel_ {
#define XX_LOG(log_level, _) log_level,
  CASS_LOG_LEVEL_MAP(XX_LOG)
#undef XX_LOG
  /* @cond IGNORE */
  CASS_LOG_LAST_ENTRY
  /* @endcond */
} CassLogLevel;

typedef enum CassSslVerifyFlags {
  CASS_SSL_VERIFY_NONE,
  CASS_SSL_VERIFY_PEER_CERT,
  CASS_SSL_VERIFY_PEER_IDENTITY
} CassSslVerifyFlags;

typedef enum  CassErrorSource_ {
  CASS_ERROR_SOURCE_NONE,
  CASS_ERROR_SOURCE_LIB,
  CASS_ERROR_SOURCE_SERVER,
  CASS_ERROR_SOURCE_SSL,
  CASS_ERROR_SOURCE_COMPRESSION
} CassErrorSource;

#define CASS_ERROR_MAP(XX) \
  XX(CASS_ERROR_SOURCE_LIB, CASS_ERROR_LIB_BAD_PARAMS, 1, "Bad parameters") \
  XX(CASS_ERROR_SOURCE_LIB, CASS_ERROR_LIB_NO_STREAMS, 2, "No streams available") \
  XX(CASS_ERROR_SOURCE_LIB, CASS_ERROR_LIB_UNABLE_TO_INIT, 3, "Unable to initialize") \
  XX(CASS_ERROR_SOURCE_LIB, CASS_ERROR_LIB_MESSAGE_ENCODE, 4, "Unable to encode message") \
  XX(CASS_ERROR_SOURCE_LIB, CASS_ERROR_LIB_HOST_RESOLUTION, 5, "Unable to resolve host") \
  XX(CASS_ERROR_SOURCE_LIB, CASS_ERROR_LIB_UNEXPECTED_RESPONSE, 6, "Unexpected response from server") \
  XX(CASS_ERROR_SOURCE_LIB, CASS_ERROR_LIB_REQUEST_QUEUE_FULL, 7, "The request queue is full") \
  XX(CASS_ERROR_SOURCE_LIB, CASS_ERROR_LIB_NO_AVAILABLE_IO_THREAD, 8, "No available IO threads") \
  XX(CASS_ERROR_SOURCE_LIB, CASS_ERROR_LIB_WRITE_ERROR, 9, "Write error") \
  XX(CASS_ERROR_SOURCE_LIB, CASS_ERROR_LIB_NO_HOSTS_AVAILABLE, 10, "No hosts available") \
  XX(CASS_ERROR_SOURCE_LIB, CASS_ERROR_LIB_INDEX_OUT_OF_BOUNDS, 11, "Index out of bounds") \
  XX(CASS_ERROR_SOURCE_LIB, CASS_ERROR_LIB_INVALID_ITEM_COUNT, 12, "Invalid item count") \
  XX(CASS_ERROR_SOURCE_LIB, CASS_ERROR_LIB_INVALID_VALUE_TYPE, 13, "Invalid value type") \
  XX(CASS_ERROR_SOURCE_LIB, CASS_ERROR_LIB_REQUEST_TIMED_OUT, 14, "Request timed out") \
  XX(CASS_ERROR_SOURCE_LIB, CASS_ERROR_LIB_UNABLE_TO_SET_KEYSPACE, 15, "Unable to set keyspace") \
  XX(CASS_ERROR_SOURCE_LIB, CASS_ERROR_LIB_CALLBACK_ALREADY_SET, 16, "Callback already set") \
  XX(CASS_ERROR_SOURCE_LIB, CASS_ERROR_LIB_INVALID_STATEMENT_TYPE, 17, "Invalid statement type") \
  XX(CASS_ERROR_SOURCE_LIB, CASS_ERROR_LIB_NAME_DOES_NOT_EXIST, 18, "No value or column for name") \
  XX(CASS_ERROR_SOURCE_LIB, CASS_ERROR_LIB_UNABLE_TO_DETERMINE_PROTOCOL, 19, "Unable to find supported protocol version") \
  XX(CASS_ERROR_SOURCE_LIB, CASS_ERROR_LIB_NULL_VALUE, 20, "NULL value specified") \
  XX(CASS_ERROR_SOURCE_LIB, CASS_ERROR_LIB_NOT_IMPLEMENTED, 21, "Not implemented") \
  XX(CASS_ERROR_SOURCE_LIB, CASS_ERROR_LIB_UNABLE_TO_CONNECT, 22, "Unable to connect") \
  XX(CASS_ERROR_SOURCE_LIB, CASS_ERROR_LIB_UNABLE_TO_CLOSE, 23, "Unable to close") \
  XX(CASS_ERROR_SOURCE_LIB, CASS_ERROR_LIB_NO_PAGING_STATE, 24, "No paging state") \
  XX(CASS_ERROR_SOURCE_LIB, CASS_ERROR_LIB_PARAMETER_UNSET, 25, "Parameter unset") \
  XX(CASS_ERROR_SOURCE_SERVER, CASS_ERROR_SERVER_SERVER_ERROR, 0x0000, "Server error") \
  XX(CASS_ERROR_SOURCE_SERVER, CASS_ERROR_SERVER_PROTOCOL_ERROR, 0x000A, "Protocol error") \
  XX(CASS_ERROR_SOURCE_SERVER, CASS_ERROR_SERVER_BAD_CREDENTIALS, 0x0100, "Bad credentials") \
  XX(CASS_ERROR_SOURCE_SERVER, CASS_ERROR_SERVER_UNAVAILABLE, 0x1000, "Unavailable") \
  XX(CASS_ERROR_SOURCE_SERVER, CASS_ERROR_SERVER_OVERLOADED, 0x1001, "Overloaded") \
  XX(CASS_ERROR_SOURCE_SERVER, CASS_ERROR_SERVER_IS_BOOTSTRAPPING, 0x1002, "Is bootstrapping") \
  XX(CASS_ERROR_SOURCE_SERVER, CASS_ERROR_SERVER_TRUNCATE_ERROR, 0x1003, "Truncate error") \
  XX(CASS_ERROR_SOURCE_SERVER, CASS_ERROR_SERVER_WRITE_TIMEOUT, 0x1100, "Write timeout") \
  XX(CASS_ERROR_SOURCE_SERVER, CASS_ERROR_SERVER_READ_TIMEOUT, 0x1200, "Read timeout") \
  XX(CASS_ERROR_SOURCE_SERVER, CASS_ERROR_SERVER_SYNTAX_ERROR, 0x2000, "Syntax error") \
  XX(CASS_ERROR_SOURCE_SERVER, CASS_ERROR_SERVER_UNAUTHORIZED, 0x2100, "Unauthorized") \
  XX(CASS_ERROR_SOURCE_SERVER, CASS_ERROR_SERVER_INVALID_QUERY, 0x2200, "Invalid query") \
  XX(CASS_ERROR_SOURCE_SERVER, CASS_ERROR_SERVER_CONFIG_ERROR, 0x2300, "Configuration error") \
  XX(CASS_ERROR_SOURCE_SERVER, CASS_ERROR_SERVER_ALREADY_EXISTS, 0x2400, "Already exists") \
  XX(CASS_ERROR_SOURCE_SERVER, CASS_ERROR_SERVER_UNPREPARED, 0x2500, "Unprepared") \
  XX(CASS_ERROR_SOURCE_SSL, CASS_ERROR_SSL_INVALID_CERT, 1, "Unable to load certificate") \
  XX(CASS_ERROR_SOURCE_SSL, CASS_ERROR_SSL_INVALID_PRIVATE_KEY, 2, "Unable to load private key") \
  XX(CASS_ERROR_SOURCE_SSL, CASS_ERROR_SSL_NO_PEER_CERT, 3, "No peer certificate")  \
  XX(CASS_ERROR_SOURCE_SSL, CASS_ERROR_SSL_INVALID_PEER_CERT, 4, "Invalid peer certificate") \
  XX(CASS_ERROR_SOURCE_SSL, CASS_ERROR_SSL_IDENTITY_MISMATCH, 5, "Certificate does not match host or IP address") \
  XX(CASS_ERROR_SOURCE_SSL, CASS_ERROR_SSL_PROTOCOL_ERROR, 6, "Protocol error")

#define CASS_ERROR(source, code) ((source << 24) | code)

typedef enum CassError_ {
  CASS_OK = 0,
#define XX_ERROR(source, name, code, _) name = CASS_ERROR(source, code),
  CASS_ERROR_MAP(XX_ERROR)
#undef XX_ERROR
  /* @cond IGNORE */
  CASS_ERROR_LAST_ENTRY
  /* @endcond*/
} CassError;

/**
 * A callback that's notified when the future is set.
 *
 * @param[in] message
 * @param[in] data user defined data provided when the callback
 * was registered.
 *
 * @see cass_future_set_callback()
 */
typedef void (*CassFutureCallback)(CassFuture* future,
                                   void* data);

/**
 * Maximum size of a log message
 */
#define CASS_LOG_MAX_MESSAGE_SIZE 256

/**
 * A log message.
 */
typedef struct CassLogMessage_ {
  /**
   * The millisecond timestamp (since the Epoch) when the message was logged
   */
  cass_uint64_t time_ms;
  CassLogLevel severity; /**< The severity of the log message */
  const char* file; /**< The file where the message was logged */
  int line; /**< The line in the file where the message was logged */
  const char* function; /**< The function where the message was logged */
  char message[CASS_LOG_MAX_MESSAGE_SIZE]; /**< The message */
} CassLogMessage;

/**
 * A callback that's used to handle logging.
 *
 * @param[in] message
 * @param[in] data user defined data provided when the callback
 * was registered.
 *
 * @see cass_log_set_callback();
 */
typedef void (*CassLogCallback)(const CassLogMessage* message,
                                void* data);

/***********************************************************************************
 *
 * Cluster
 *
 ***********************************************************************************/

/**
 * Creates a new cluster.
 *
 * @public @memberof CassCluster
 *
 * @return Returns a cluster that must be freed.
 *
 * @see cass_cluster_free()
 */
CASS_EXPORT CassCluster*
cass_cluster_new();

/**
 * Frees a cluster instance.
 *
 * @public @memberof CassCluster
 *
 * @param[in] cluster
 */
CASS_EXPORT void
cass_cluster_free(CassCluster* cluster);

/**
 * Sets/Appends contact points. This *MUST* be set. The first call sets
 * the contact points and any subsequent calls appends additional contact
 * points. Passing an empty string will clear the contact points. White space
 * is striped from the contact points.
 *
 * Examples: "127.0.0.1" "127.0.0.1,127.0.0.2", "server1.domain.com"
 *
 * @public @memberof CassCluster
 *
 * @param[in] cluster
 * @param[in] contact_points A comma delimited list of addresses or
 * names. An empty string will clear the contact points.
 * The string is copied into the cluster configuration; the memory pointed
 * to by this parameter can be freed after this call.
 * @return CASS_OK if successful, otherwise an error occurred.
 */
CASS_EXPORT CassError
cass_cluster_set_contact_points(CassCluster* cluster,
                                const char* contact_points);

/**
 * Same as cass_cluster_set_contact_points(), but with lengths for string
 * parameters.
 *
 * @public @memberof CassCluster
 *
 * @param[in] cluster
 * @param[in] contact_points
 * @param[in] contact_points_length
 * @return same as cass_cluster_set_contact_points()
 *
 * @see cass_cluster_set_contact_points()
 */
CASS_EXPORT CassError
cass_cluster_set_contact_points_n(CassCluster* cluster,
                                  const char* contact_points,
                                  size_t contact_points_length);

/**
 * Sets the port.
 *
 * <b>Default:</b> 9042
 *
 * @public @memberof CassCluster
 *
 * @param[in] cluster
 * @param[in] port
 * @return CASS_OK if successful, otherwise an error occurred.
 */
CASS_EXPORT CassError
cass_cluster_set_port(CassCluster* cluster,
                      int port);

/**
 * Sets the SSL context and enables SSL.
 *
 * @public @memberof CassCluster
 *
 * @param[in] cluster
 * @param[in] ssl
 *
 * @see cass_ssl_new()
 */
CASS_EXPORT void
cass_cluster_set_ssl(CassCluster* cluster,
                     CassSsl* ssl);

/**
 * Sets the protocol version. This will automatically downgrade to the lowest
 * supported protocol version.
 *
 * <b>Default:</b> 4
 *
 * @public @memberof CassCluster
 *
 * @param[in] cluster
 * @param[in] protocol_version
 * @return CASS_OK if successful, otherwise an error occurred.
 */
CASS_EXPORT CassError
cass_cluster_set_protocol_version(CassCluster* cluster,
                                  int protocol_version);

/**
 * Sets the number of IO threads. This is the number of threads
 * that will handle query requests.
 *
 * <b>Default:</b> 1
 *
 * @public @memberof CassCluster
 *
 * @param[in] cluster
 * @param[in] num_threads
 * @return CASS_OK if successful, otherwise an error occurred.
 */
CASS_EXPORT CassError
cass_cluster_set_num_threads_io(CassCluster* cluster,
                                unsigned num_threads);

/**
 * Sets the size of the fixed size queue that stores
 * pending requests.
 *
 * <b>Default:</b> 4096
 *
 * @public @memberof CassCluster
 *
 * @param[in] cluster
 * @param[in] queue_size
 * @return CASS_OK if successful, otherwise an error occurred.
 */
CASS_EXPORT CassError
cass_cluster_set_queue_size_io(CassCluster* cluster,
                               unsigned queue_size);

/**
 * Sets the size of the fixed size queue that stores
 * events.
 *
 * <b>Default:</b> 4096
 *
 * @public @memberof CassCluster
 *
 * @param[in] cluster
 * @param[in] queue_size
 * @return CASS_OK if successful, otherwise an error occurred.
 */
CASS_EXPORT CassError
cass_cluster_set_queue_size_event(CassCluster* cluster,
                                  unsigned queue_size);

/**
 * Sets the size of the fixed size queue that stores
 * log messages.
 *
 * <b>Default:</b> 4096
 *
 * @public @memberof CassCluster
 *
 * @param[in] cluster
 * @param[in] queue_size
 * @return CASS_OK if successful, otherwise an error occurred.
 */
CASS_EXPORT CassError
cass_cluster_set_queue_size_log(CassCluster* cluster,
                                unsigned queue_size);

/**
 * Sets the number of connections made to each server in each
 * IO thread.
 *
 * <b>Default:</b> 1
 *
 * @public @memberof CassCluster
 *
 * @param[in] cluster
 * @param[in] num_connections
 * @return CASS_OK if successful, otherwise an error occurred.
 */
CASS_EXPORT CassError
cass_cluster_set_core_connections_per_host(CassCluster* cluster,
                                           unsigned num_connections);

/**
 * Sets the maximum number of connections made to each server in each
 * IO thread.
 *
 * <b>Default:</b> 2
 *
 * @public @memberof CassCluster
 *
 * @param[in] cluster
 * @param[in] num_connections
 * @return CASS_OK if successful, otherwise an error occurred.
 */
CASS_EXPORT CassError
cass_cluster_set_max_connections_per_host(CassCluster* cluster,
                                          unsigned num_connections);

/**
 * Sets the amount of time to wait before attempting to reconnect.
 *
 * <b>Default:</b> 2000 milliseconds
 *
 * @public @memberof CassCluster
 *
 * @param[in] cluster
 * @param[in] wait_time
 */
CASS_EXPORT void
cass_cluster_set_reconnect_wait_time(CassCluster* cluster,
                                     unsigned wait_time);

/**
 * Sets the maximum number of connections that will be created concurrently.
 * Connections are created when the current connections are unable to keep up with
 * request throughput.
 *
 * <b>Default:</b> 1
 *
 * @public @memberof CassCluster
 *
 * @param[in] cluster
 * @param[in] num_connections
 * @return CASS_OK if successful, otherwise an error occurred.
 */
CASS_EXPORT CassError
cass_cluster_set_max_concurrent_creation(CassCluster* cluster,
                                         unsigned num_connections);

/**
 * Sets the threshold for the maximum number of concurrent requests in-flight
 * on a connection before creating a new connection. The number of new connections
 * created will not exceed max_connections_per_host.
 *
 * <b>Default:</b> 100
 *
 * @public @memberof CassCluster
 *
 * @param[in] cluster
 * @param[in] num_requests
 * @return CASS_OK if successful, otherwise an error occurred.
 */
CASS_EXPORT CassError
cass_cluster_set_max_concurrent_requests_threshold(CassCluster* cluster,
                                                   unsigned num_requests);

/**
 * Sets the maximum number of requests processed by an IO worker
 * per flush.
 *
 * <b>Default:</b> 128
 *
 * @public @memberof CassCluster
 *
 * @param[in] cluster
 * @param[in] num_requests
 * @return CASS_OK if successful, otherwise an error occurred.
 */
CASS_EXPORT CassError
cass_cluster_set_max_requests_per_flush(CassCluster* cluster,
                                        unsigned num_requests);

/**
 * Sets the high water mark for the number of bytes outstanding
 * on a connection. Disables writes to a connection if the number
 * of bytes queued exceed this value.
 *
 * <b>Default:</b> 64 KB
 *
 * @public @memberof CassCluster
 *
 * @param[in] cluster
 * @param[in] num_bytes
 * @return CASS_OK if successful, otherwise an error occurred.
 */
CASS_EXPORT CassError
cass_cluster_set_write_bytes_high_water_mark(CassCluster* cluster,
                                             unsigned num_bytes);

/**
 * Sets the low water mark for number of bytes outstanding on a
 * connection. After exceeding high water mark bytes, writes will
 * only resume once the number of bytes fall below this value.
 *
 * <b>Default:</b> 32 KB
 *
 * @public @memberof CassCluster
 *
 * @param[in] cluster
 * @param[in] num_bytes
 * @return CASS_OK if successful, otherwise an error occurred.
 */
CASS_EXPORT CassError
cass_cluster_set_write_bytes_low_water_mark(CassCluster* cluster,
                                            unsigned num_bytes);

/**
 * Sets the high water mark for the number of requests queued waiting
 * for a connection in a connection pool. Disables writes to a
 * host on an IO worker if the number of requests queued exceed this
 * value.
 *
 * <b>Default:</b> 128 * max_connections_per_host
 *
 * @public @memberof CassCluster
 *
 * @param[in] cluster
 * @param[in] num_requests
 * @return CASS_OK if successful, otherwise an error occurred.
 */
CASS_EXPORT CassError
cass_cluster_set_pending_requests_high_water_mark(CassCluster* cluster,
                                                  unsigned num_requests);

/**
 * Sets the low water mark for the number of requests queued waiting
 * for a connection in a connection pool. After exceeding high water mark
 * requests, writes to a host will only resume once the number of requests
 * fall below this value.
 *
 * <b>Default:</b> 64 * max_connections_per_host
 *
 * @public @memberof CassCluster
 *
 * @param[in] cluster
 * @param[in] num_requests
 * @return CASS_OK if successful, otherwise an error occurred.
 */
CASS_EXPORT CassError
cass_cluster_set_pending_requests_low_water_mark(CassCluster* cluster,
                                                 unsigned num_requests);

/**
 * Sets the timeout for connecting to a node.
 *
 * <b>Default:</b> 5000 milliseconds
 *
 * @public @memberof CassCluster
 *
 * @param[in] cluster
 * @param[in] timeout_ms Connect timeout in milliseconds
 */
CASS_EXPORT void
cass_cluster_set_connect_timeout(CassCluster* cluster,
                                 unsigned timeout_ms);

/**
 * Sets the timeout for waiting for a response from a node.
 *
 * <b>Default:</b> 12000 milliseconds
 *
 * @public @memberof CassCluster
 *
 * @param[in] cluster
 * @param[in] timeout_ms Request timeout in milliseconds
 */
CASS_EXPORT void
cass_cluster_set_request_timeout(CassCluster* cluster,
                                 unsigned timeout_ms);

/**
 * Sets credentials for plain text authentication.
 *
 * @public @memberof CassCluster
 *
 * @param[in] cluster
 * @param[in] username
 * @param[in] password
 */
CASS_EXPORT void
cass_cluster_set_credentials(CassCluster* cluster,
                             const char* username,
                             const char* password);

/**
 * Same as cass_cluster_set_credentials(), but with lengths for string
 * parameters.
 *
 * @public @memberof CassCluster
 *
 * @param[in] cluster
 * @param[in] username
 * @param[in] username_length
 * @param[in] password
 * @param[in] password_length
 * @return same as cass_cluster_set_credentials()
 *
 * @see cass_cluster_set_credentials();
 */
CASS_EXPORT void
cass_cluster_set_credentials_n(CassCluster* cluster,
                               const char* username,
                               size_t username_length,
                               const char* password,
                               size_t password_length);

/**
 * Configures the cluster to use round-robin load balancing.
 *
 * The driver discovers all nodes in a cluster and cycles through
 * them per request. All are considered 'local'.
 *
 * @public @memberof CassCluster
 *
 * @param[in] cluster
 */
CASS_EXPORT void
cass_cluster_set_load_balance_round_robin(CassCluster* cluster);

/**
 * Configures the cluster to use DC-aware load balancing.
 * For each query, all live nodes in a primary 'local' DC are tried first,
 * followed by any node from other DCs.
 *
 * <b>Note:</b> This is the default, and does not need to be called unless
 * switching an existing from another policy or changing settings.
 * Without further configuration, a default local_dc is chosen from the
 * first connected contact point, and no remote hosts are considered in
 * query plans. If relying on this mechanism, be sure to use only contact
 * points from the local DC.
 *
 * @public @memberof CassCluster
 *
 * @param[in] cluster
 * @param[in] local_dc The primary data center to try first
 * @param[in] used_hosts_per_remote_dc The number of host used in each remote DC if no hosts
 * are available in the local dc
 * @param[in] allow_remote_dcs_for_local_cl Allows remote hosts to be used if no local dc hosts
 * are available and the consistency level is LOCAL_ONE or LOCAL_QUORUM
 * @return CASS_OK if successful, otherwise an error occurred
 */
CASS_EXPORT CassError
cass_cluster_set_load_balance_dc_aware(CassCluster* cluster,
                                       const char* local_dc,
                                       unsigned used_hosts_per_remote_dc,
                                       cass_bool_t allow_remote_dcs_for_local_cl);


/**
 * Same as cass_cluster_set_load_balance_dc_aware(), but with lengths for string
 * parameters.
 *
 * @public @memberof CassCluster
 *
 * @param[in] cluster
 * @param[in] local_dc
 * @param[in] local_dc_length
 * @param[in] used_hosts_per_remote_dc
 * @param[in] allow_remote_dcs_for_local_cl
 * @return same as cass_cluster_set_load_balance_dc_aware()
 *
 * @see cass_cluster_set_load_balance_dc_aware()
 */
CASS_EXPORT CassError
cass_cluster_set_load_balance_dc_aware_n(CassCluster* cluster,
                                         const char* local_dc,
                                         size_t local_dc_length,
                                         unsigned used_hosts_per_remote_dc,
                                         cass_bool_t allow_remote_dcs_for_local_cl);

/**
 * Configures the cluster to use token-aware request routing or not.
 *
 * <b>Important:</b> Token-aware routing depends on keyspace information.
 * For this reason enabling token-aware routing will also enable the usage
 * of schema metadata.
 *
 * <b>Default:</b> cass_true (enabled).
 *
 * This routing policy composes the base routing policy, routing
 * requests first to replicas on nodes considered 'local' by
 * the base load balancing policy.
 *
 * @public @memberof CassCluster
 *
 * @param[in] cluster
 * @param[in] enabled
 *
 * @see cass_cluster_set_use_schema();
 */
CASS_EXPORT void
cass_cluster_set_token_aware_routing(CassCluster* cluster,
                                     cass_bool_t enabled);


/**
 * Configures the cluster to use latency-aware request routing or not.
 *
 * <b>Default:</b> cass_false (disabled).
 *
 * This routing policy is a top-level routing policy. It uses the
 * base routing policy to determine locality (dc-aware) and/or
 * placement (token-aware) before considering the latency.
 *
 * @public @memberof CassCluster
 *
 * @param[in] cluster
 * @param[in] enabled
 */
CASS_EXPORT void
cass_cluster_set_latency_aware_routing(CassCluster* cluster,
                                       cass_bool_t enabled);

/**
 * Configures the settings for latency-aware request routing.
 *
 * <b>Defaults:</b>
 *
 * <ul>
 *   <li>exclusion_threshold: 2.0</li>
 *   <li>scale_ms: 100 milliseconds</li>
 *   <li>retry_period_ms: 10,000 milliseconds (10 seconds)</li>
 *   <li>update_rate_ms: 100 milliseconds</li>
 *   <li>min_measured: 50</li>
 * </ul>
 *
 * @public @memberof CassCluster
 *
 * @param[in] cluster
 * @param[in] exclusion_threshold Controls how much worse the latency must be compared to the
 * average latency of the best performing node before it penalized.
 * @param[in] scale_ms Controls the weight given to older latencies when calculating the average
 * latency of a node. A bigger scale will give more weight to older latency measurements.
 * @param[in] retry_period_ms The amount of time a node is penalized by the policy before
 * being given a second chance when the current average latency exceeds the calculated
 * threshold (exclusion_threshold * best_average_latency).
 * @param[in] update_rate_ms The rate at  which the best average latency is recomputed.
 * @param[in] min_measured The minimum number of measurements per-host required to
 * be considered by the policy.
 */
CASS_EXPORT void
cass_cluster_set_latency_aware_routing_settings(CassCluster* cluster,
                                                cass_double_t exclusion_threshold,
                                                cass_uint64_t scale_ms,
                                                cass_uint64_t retry_period_ms,
                                                cass_uint64_t update_rate_ms,
                                                cass_uint64_t min_measured);

/**
 * Enable/Disable Nagel's algorithm on connections.
 *
 * <b>Default:</b> cass_true (disables Nagel's algorithm).
 *
 * @public @memberof CassCluster
 *
 * @param[in] cluster
 * @param[in] enabled
 */
CASS_EXPORT void
cass_cluster_set_tcp_nodelay(CassCluster* cluster,
                             cass_bool_t enabled);

/**
 * Enable/Disable TCP keep-alive
 *
 * <b>Default:</b> cass_false (disabled).
 *
 * @public @memberof CassCluster
 *
 * @param[in] cluster
 * @param[in] enabled
 * @param[in] delay_secs The initial delay in seconds, ignored when
 * `enabled` is false.
 */
CASS_EXPORT void
cass_cluster_set_tcp_keepalive(CassCluster* cluster,
                               cass_bool_t enabled,
                               unsigned delay_secs);
/**
 * Sets the timestamp generator used to assign timestamps to all requests
 * unless overridden by setting the timestamp on a statement or a batch.
 *
 * <b>Default:</b> server-side timestamp generator.
 *
 * @public @memberof CassCluster
 *
 * @param[in] cluster
 * @param[in] timestamp_gen
 *
 * @see cass_statement_set_timestamp()
 * @see cass_batch_set_timestamp()
 */
CASS_EXPORT void
cass_cluster_set_timestamp_gen(CassCluster* cluster,
                               CassTimestampGen* timestamp_gen);

/**
 * Sets the amount of time between heartbeat messages and controls the amount
 * of time the connection must be idle before sending heartbeat messages. This
 * is useful for preventing intermediate network devices from dropping
 * connections.
 *
 * <b>Default:</b> 30 seconds
 *
 * @public @memberof CassCluster
 *
 * @param[in] cluster
 * @param[in] interval_secs Use 0 to disable heartbeat messages
 */
CASS_EXPORT void
cass_cluster_set_connection_heartbeat_interval(CassCluster* cluster,
                                               unsigned interval_secs);

/**
 * Sets the amount of time a connection is allowed to be without a successful
 * hearbeat response before being terminated and scheduled for reconnection.
 *
 * <b>Default:</b> 60 seconds
 *
 * @public @memberof CassCluster
 *
 * @param[in] cluster
 * @param[in] timeout_secs
 */
CASS_EXPORT void
cass_cluster_set_connection_idle_timeout(CassCluster* cluster,
                                         unsigned timeout_secs);

/**
 * Sets the retry policy used for all requests unless overridden by setting
 * a retry policy on a statement or a batch.
 *
 * <b>Default:</b> The same policy as would be created by the function:
 * cass_retry_policy_default_new(). This policy will retry on a read timeout
 * if there was enough replicas, but no data present, on a write timeout if a
 * logged batch request failed to write the batch log, and on a unavailable
 * error it retries using a new host. In all other cases the default policy
 * will return an error.
 *
 * @public @memberof CassCluster
 *
 * @param[in] cluster
 * @param[in] retry_policy
 *
 * @see cass_retry_policy_default_new()
 * @see cass_statement_set_retry_policy()
 * @see cass_batch_set_retry_policy()
 */
CASS_EXPORT void
cass_cluster_set_retry_policy(CassCluster* cluster,
                              CassRetryPolicy* retry_policy);

/**
 * Enable/Disable retrieving and updating schema metadata. If disabled
 * this is allows the driver to skip over retrieving and updating schema
 * metadata, but it also disables the usage of token-aware routing and
 * cass_session_get_schema() will always return an empty object. This can be
 * useful for reducing the startup overhead of short-lived sessions.
 *
 * <b>Default:</b> cass_true (enabled).
 *
 * @public @memberof CassCluster
 *
 * @param[in] cluster
 * @param[in] enabled
 *
 * @see cass_session_get_schema()
 * @see cass_cluster_set_token_aware_routing();
 */
CASS_EXPORT void
cass_cluster_set_use_schema(CassCluster* cluster,
                            cass_bool_t enabled);

/***********************************************************************************
 *
 * Session
 *
 ***********************************************************************************/

/**
 * Creates a new session.
 *
 * @public @memberof CassSession
 *
 * @return Returns a session that must be freed.
 *
 * @see cass_session_free()
 */
CASS_EXPORT CassSession*
cass_session_new();

/**
 * Frees a session instance. If the session is still connected it will be synchronously
 * closed before being deallocated.
 *
 * Important: Do not free a session in a future callback. Freeing a session in a future
 * callback will cause a deadlock.
 *
 * @public @memberof CassSession
 *
 * @param[in] session
 */
CASS_EXPORT void
cass_session_free(CassSession* session);

/**
 * Connects a session.
 *
 * @public @memberof CassSession
 *
 * @param[in] session
 * @param[in] cluster
 * @return A future that must be freed.
 *
 * @see cass_session_close()
 */
CASS_EXPORT CassFuture*
cass_session_connect(CassSession* session,
                     const CassCluster* cluster);

/**
 * Connects a session and sets the keyspace.
 *
 * @public @memberof CassSession
 *
 * @param[in] session
 * @param[in] cluster
 * @param[in] keyspace
 * @return A future that must be freed.
 *
 * @see cass_session_close()
 */
CASS_EXPORT CassFuture*
cass_session_connect_keyspace(CassSession* session,
                              const CassCluster* cluster,
                              const char* keyspace);

/**
 * Same as cass_session_connect_keyspace(), but with lengths for string
 * parameters.
 *
 * @public @memberof CassSession
 *
 * @param[in] session
 * @param[in] cluster
 * @param[in] keyspace
 * @param[in] keyspace_length
 * @return same as cass_session_connect_keyspace()
 *
 * @see cass_session_connect_keyspace()
 */
CASS_EXPORT CassFuture*
cass_session_connect_keyspace_n(CassSession* session,
                                const CassCluster* cluster,
                                const char* keyspace,
                                size_t keyspace_length);

/**
 * Closes the session instance, outputs a close future which can
 * be used to determine when the session has been terminated. This allows
 * in-flight requests to finish.
 *
 * @public @memberof CassSession
 *
 * @param[in] session
 * @return A future that must be freed.
 */
CASS_EXPORT CassFuture*
cass_session_close(CassSession* session);

/**
 * Create a prepared statement.
 *
 * @public @memberof CassSession
 *
 * @param[in] session
 * @param[in] query The query is copied into the statement object; the
 * memory pointed to by this parameter can be freed after this call.
 * @return A future that must be freed.
 *
 * @see cass_future_get_prepared()
 */
CASS_EXPORT CassFuture*
cass_session_prepare(CassSession* session,
                     const char* query);

/**
 * Same as cass_session_prepare(), but with lengths for string
 * parameters.
 *
 * @public @memberof CassSession
 *
 * @param[in] session
 * @param[in] query
 * @param[in] query_length
 * @return same as cass_session_prepare()
 *
 * @see cass_session_prepare()
 */
CASS_EXPORT CassFuture*
cass_session_prepare_n(CassSession* session,
                       const char* query,
                       size_t query_length);

/**
 * Execute a query or bound statement.
 *
 * @public @memberof CassSession
 *
 * @param[in] session
 * @param[in] statement
 * @return A future that must be freed.
 *
 * @see cass_future_get_result()
 */
CASS_EXPORT CassFuture*
cass_session_execute(CassSession* session,
                     const CassStatement* statement);

/**
 * Execute a batch statement.
 *
 * @public @memberof CassSession
 *
 * @param[in] session
 * @param[in] batch
 * @return A future that must be freed.
 *
 * @see cass_future_get_result()
 */
CASS_EXPORT CassFuture*
cass_session_execute_batch(CassSession* session,
                           const CassBatch* batch);

/**
 * Gets a copy of this session's schema metadata. The returned
 * copy of the schema metadata is not updated. This function
 * must be called again to retrieve any schema changes since the
 * previous call.
 *
 * @public @memberof CassSession
 *
 * @param[in] session
 * @return A schema instance that must be freed.
 *
 * @see cass_schema_free()
 */
CASS_EXPORT const CassSchema*
cass_session_get_schema(CassSession* session);

/**
 * Gets a copy of this session's performance/diagnostic metrics.
 *
 * @public @memberof CassSession
 *
 * @param[in] session
 * @param[out] output
 *
 * @see cass_schema_free()
 */
CASS_EXPORT void
cass_session_get_metrics(CassSession* session,
                         CassMetrics* output);

/***********************************************************************************
 *
 * Schema metadata
 *
 ***********************************************************************************/

/**
 * Frees a schema instance.
 *
 * @public @memberof CassSchema
 *
 * @param[in] schema
 */
CASS_EXPORT void
cass_schema_free(const CassSchema* schema);

/**
 * Gets the metadata for the provided keyspace name.
 *
 * @public @memberof CassSchema
 *
 * @param[in] schema
 * @param[in] keyspace
 * @return The schema metadata for a keyspace. NULL if keyspace does not exist.
 *
 * @see cass_schema_meta_get_entry()
 * @see cass_schema_meta_get_field()
 * @see cass_schema_meta_type()
 * @see cass_iterator_from_schema_meta()
 */
CASS_EXPORT const CassSchemaMeta*
cass_schema_get_keyspace(const CassSchema* schema,
                         const char* keyspace);

/**
 * Same as cass_schema_get_keyspace(), but with lengths for string
 * parameters.
 *
 * @public @memberof CassSchema
 *
 * @param[in] schema
 * @param[in] keyspace
 * @param[in] keyspace_length
 * @return same as cass_schema_get_keyspace()
 *
 * @see cass_schema_get_keyspace()
 */
CASS_EXPORT const CassSchemaMeta*
cass_schema_get_keyspace_n(const CassSchema* schema,
                           const char* keyspace,
                           size_t keyspace_length);

/**
 * Gets a UDT data type
 *
 * @public @memberof CassSchema
 *
 * @param[in] schema
 * @param[in] keyspace
 * @param[in] type_name
 * @return Returns a reference to the data type of the parameter. Do not free
 * this reference as it is bound to the lifetime of the schema.
 */
CASS_EXPORT const CassDataType*
cass_schema_get_udt(const CassSchema* schema,
                    const char* keyspace,
                    const char* type_name);

/**
 * Same as cass_schema_get_udt(), but with lengths for string
 * parameters.
 *
 * @public @memberof CassSchema
 *
 * @param[in] schema
 * @param[in] keyspace
 * @param[in] keyspace_length
 * @param[in] type_name
 * @param[in] type_name_length
 * @return Returns a reference to the data type of the parameter. Do not free
 * this reference as it is bound to the lifetime of the schema.
 */
CASS_EXPORT const CassDataType*
cass_schema_get_udt_n(const CassSchema* schema,
                      const char* keyspace,
                      size_t keyspace_length,
                      const char* type_name,
                      size_t type_name_length);

/**
 * Gets the type of the specified schema metadata.
 *
 * @public @memberof CassSchema
 *
 * @param[in] meta
 * @return The type of the schema metadata
 */
CASS_EXPORT CassSchemaMetaType
cass_schema_meta_type(const CassSchemaMeta* meta);

/**
 * Gets a metadata entry for the provided table/column name.
 *
 * @public @memberof CassSchemaMeta
 *
 * @param[in] meta
 * @param[in] name The name of a table or column
 * @return The schema metadata for a table/column. NULL if table/column does not exist.
 *
 * @see cass_schema_meta_get_entry()
 * @see cass_schema_meta_get_field()
 * @see cass_schema_meta_type()
 * @see cass_iterator_from_schema_meta()
 * @see cass_iterator_fields_from_schema_meta()
 */
CASS_EXPORT const CassSchemaMeta*
cass_schema_meta_get_entry(const CassSchemaMeta* meta,
                           const char* name);

/**
 * Same as cass_schema_meta_get_entry(), but with lengths for string
 * parameters.
 *
 * @public @memberof CassSchema
 *
 * @param[in] meta
 * @param[in] name
 * @param[in] name_length
 * @return same as cass_schema_meta_get_entry()
 *
 * @see cass_schema_meta_get_entry()
 */
CASS_EXPORT const CassSchemaMeta*
cass_schema_meta_get_entry_n(const CassSchemaMeta* meta,
                             const char* name,
                             size_t name_length);

/**
 * Gets a metadata field for the provided name.
 *
 * @public @memberof CassSchemaMeta
 *
 * @param[in] meta
 * @param[in] name The name of a field
 * @return A schema metadata field. NULL if the field does not exist.
 *
 * @see cass_schema_meta_field_value()
 */
CASS_EXPORT const CassSchemaMetaField*
cass_schema_meta_get_field(const CassSchemaMeta* meta,
                           const char* name);

/**
 * Same as cass_schema_meta_get_field(), but with lengths for string
 * parameters.
 *
 * @public @memberof CassSchema
 *
 * @param[in] meta
 * @param[in] name
 * @param[in] name_length
 * @return same as cass_schema_meta_get_field()
 *
 * @see cass_schema_meta_get_field()
 */
CASS_EXPORT const CassSchemaMetaField*
cass_schema_meta_get_field_n(const CassSchemaMeta* meta,
                             const char* name,
                             size_t name_length);

/**
 * Gets the name for a schema metadata field
 *
 * @public @memberof CassSchemaMetaField
 *
 * @param[in] field
 * @param[out] name The name of the metadata data field
 * @param[out] name_length
 */
CASS_EXPORT void
cass_schema_meta_field_name(const CassSchemaMetaField* field,
                            const char** name,
                            size_t* name_length);

/**
 * Gets the value for a schema metadata field
 *
 * @public @memberof CassSchemaMetaField
 *
 * @param[in] field
 * @return The value of the metadata data field
 */
CASS_EXPORT const CassValue*
cass_schema_meta_field_value(const CassSchemaMetaField* field);

/***********************************************************************************
 *
 * SSL
 *
 ************************************************************************************/

/**
 * Creates a new SSL context.
 *
 * @public @memberof CassSsl
 *
 * @return Returns a SSL context that must be freed.
 *
 * @see cass_ssl_free()
 */
CASS_EXPORT CassSsl*
cass_ssl_new();

/**
 * Frees a SSL context instance.
 *
 * @public @memberof CassSsl
 *
 * @param[in] ssl
 */
CASS_EXPORT void
cass_ssl_free(CassSsl* ssl);

/**
 * Adds a trusted certificate. This is used to verify
 * the peer's certificate.
 *
 * @public @memberof CassSsl
 *
 * @param[in] ssl
 * @param[in] cert PEM formatted certificate string
 * @return CASS_OK if successful, otherwise an error occurred
 */
CASS_EXPORT CassError
cass_ssl_add_trusted_cert(CassSsl* ssl,
                          const char* cert);

/**
 * Same as cass_ssl_add_trusted_cert(), but with lengths for string
 * parameters.
 *
 * @public @memberof CassSsl
 *
 * @param[in] ssl
 * @param[in] cert
 * @param[in] cert_length
 * @return same as cass_ssl_add_trusted_cert()
 *
 * @see cass_ssl_add_trusted_cert()
 */
CASS_EXPORT CassError
cass_ssl_add_trusted_cert_n(CassSsl* ssl,
                            const char* cert,
                            size_t cert_length);

/**
 * Sets verification performed on the peer's certificate.
 *
 * CASS_SSL_VERIFY_NONE - No verification is performed
 * CASS_SSL_VERIFY_PEER_CERT - Certificate is present and valid
 * CASS_SSL_VERIFY_PEER_IDENTITY - IP address matches the certificate's
 * common name or one of its subject alternative names. This implies the
 * certificate is also present.
 *
 * <b>Default:</b> CASS_SSL_VERIFY_PEER_CERT
 *
 * @public @memberof CassSsl
 *
 * @param[in] ssl
 * @param[in] flags
 * @return CASS_OK if successful, otherwise an error occurred
 */
CASS_EXPORT void
cass_ssl_set_verify_flags(CassSsl* ssl,
                          int flags);

/**
 * Set client-side certificate chain. This is used to authenticate
 * the client on the server-side. This should contain the entire
 * Certificate chain starting with the certificate itself.
 *
 * @public @memberof CassSsl
 *
 * @param[in] ssl
 * @param[in] cert PEM formatted certificate string
 * @return CASS_OK if successful, otherwise an error occurred
 */
CASS_EXPORT CassError
cass_ssl_set_cert(CassSsl* ssl,
                  const char* cert);

/**
 * Same as cass_ssl_set_cert(), but with lengths for string
 * parameters.
 *
 * @public @memberof CassSsl
 *
 * @param[in] ssl
 * @param[in] cert
 * @param[in] cert_length
 * @return same as cass_ssl_set_cert()
 *
 * @see cass_ssl_set_cert()
 */
CASS_EXPORT CassError
cass_ssl_set_cert_n(CassSsl* ssl,
                    const char* cert,
                    size_t cert_length);

/**
 * Set client-side private key. This is used to authenticate
 * the client on the server-side.
 *
 * @public @memberof CassSsl
 *
 * @param[in] ssl
 * @param[in] key PEM formatted key string
 * @param[in] password used to decrypt key
 * @return CASS_OK if successful, otherwise an error occurred
 */
CASS_EXPORT CassError
cass_ssl_set_private_key(CassSsl* ssl,
                         const char* key,
                         const char* password);

/**
 * Same as cass_ssl_set_private_key(), but with lengths for string
 * parameters.
 *
 * @public @memberof CassSsl
 *
 * @param[in] ssl
 * @param[in] key
 * @param[in] key_length
 * @param[in] password
 * @param[in] password_length
 * @return same as cass_ssl_set_private_key()
 *
 * @see cass_ssl_set_private_key()
 */
CASS_EXPORT CassError
cass_ssl_set_private_key_n(CassSsl* ssl,
                           const char* key,
                           size_t key_length,
                           const char* password,
                           size_t password_length);

/***********************************************************************************
 *
 * Future
 *
 ***********************************************************************************/

/**
 * Frees a future instance. A future can be freed anytime.
 *
 * @public @memberof CassFuture
 */
CASS_EXPORT void
cass_future_free(CassFuture* future);

/**
 * Sets a callback that is called when a future is set
 *
 * @public @memberof CassFuture
 *
 * @param[in] future
 * @param[in] callback
 * @param[in] data
 * @return CASS_OK if successful, otherwise an error occurred
 */
CASS_EXPORT CassError
cass_future_set_callback(CassFuture* future,
                         CassFutureCallback callback,
                         void* data);

/**
 * Gets the set status of the future.
 *
 * @public @memberof CassFuture
 *
 * @param[in] future
 * @return true if set
 */
CASS_EXPORT cass_bool_t
cass_future_ready(CassFuture* future);

/**
 * Wait for the future to be set with either a result or error.
 *
 * Important: Do not wait in a future callback. Waiting in a future
 * callback will cause a deadlock.
 *
 * @public @memberof CassFuture
 *
 * @param[in] future
 */
CASS_EXPORT void
cass_future_wait(CassFuture* future);

/**
 * Wait for the future to be set or timeout.
 *
 * @public @memberof CassFuture
 *
 * @param[in] future
 * @param[in] timeout_us wait time in microseconds
 * @return false if returned due to timeout
 */
CASS_EXPORT cass_bool_t
cass_future_wait_timed(CassFuture* future,
                       cass_duration_t timeout_us);

/**
 * Gets the result of a successful future. If the future is not ready this method will
 * wait for the future to be set. The first successful call consumes the future, all
 * subsequent calls will return NULL.
 *
 * @public @memberof CassFuture
 *
 * @param[in] future
 * @return CassResult instance if successful, otherwise NULL for error. The return instance
 * must be freed using cass_result_free().
 *
 * @see cass_session_execute() and cass_session_execute_batch()
 */
CASS_EXPORT const CassResult*
cass_future_get_result(CassFuture* future);

/**
 * Gets the error result from a future that failed as a result of a server error. If the
 * future is not ready this method will wait for the future to be set. The first
 * successful call consumes the future, all subsequent calls will return NULL.
 *
 * @public @memberof CassFuture
 *
 * @param[in] future
 * @return CassErrorResult instance if the request failed with a server error,
 * otherwise NULL if the request was sucessful or the failure was not caused by
 * a server error. The return instance must be freed using cass_error_result_free().
 *
 * @see cass_session_execute() and cass_session_execute_batch()
 */
CASS_EXPORT const CassErrorResult*
cass_future_get_error_result(CassFuture* future);

/**
 * Gets the result of a successful future. If the future is not ready this method will
 * wait for the future to be set. The first successful call consumes the future, all
 * subsequent calls will return NULL.
 *
 * @public @memberof CassFuture
 *
 * @param[in] future
 * @return CassPrepared instance if successful, otherwise NULL for error. The return instance
 * must be freed using cass_prepared_free().
 *
 * @see cass_session_prepare()
 */
CASS_EXPORT const CassPrepared*
cass_future_get_prepared(CassFuture* future);

/**
 * Gets the error code from future. If the future is not ready this method will
 * wait for the future to be set.
 *
 * @public @memberof CassFuture
 *
 * @param[in] future
 * @return CASS_OK if successful, otherwise an error occurred.
 *
 * @see cass_error_desc()
 */
CASS_EXPORT CassError
cass_future_error_code(CassFuture* future);

/**
 * Gets the error message from future. If the future is not ready this method will
 * wait for the future to be set.
 *
 * @public @memberof CassFuture
 *
 * @param[in] future
 * @param[out] message Empty string returned if successful, otherwise
 * a message describing the error is returned.
 * @param[out] message_length
 */
CASS_EXPORT void
cass_future_error_message(CassFuture* future,
                          const char** message,
                          size_t* message_length);

/***********************************************************************************
 *
 * Statement
 *
 ***********************************************************************************/

/**
 * Creates a new query statement.
 *
 * @public @memberof CassStatement
 *
 * @param[in] query The query is copied into the statement object; the
 * memory pointed to by this parameter can be freed after this call.
 * @param[in] parameter_count The number of bound parameters.
 * @return Returns a statement that must be freed.
 *
 * @see cass_statement_free()
 */
CASS_EXPORT CassStatement*
cass_statement_new(const char* query,
                   size_t parameter_count);

/**
 * Same as cass_statement_new(), but with lengths for string
 * parameters.
 *
 * @public @memberof CassStatement
 *
 * @param[in] query
 * @param[in] query_length
 * @param[in] parameter_count
 * @return same as cass_statement_new()
 *
 * @see cass_statement_new()
 */
CASS_EXPORT CassStatement*
cass_statement_new_n(const char* query,
                     size_t query_length,
                     size_t parameter_count);

/**
 * Frees a statement instance. Statements can be immediately freed after
 * being prepared, executed or added to a batch.
 *
 * @public @memberof CassStatement
 *
 * @param[in] statement
 */
CASS_EXPORT void
cass_statement_free(CassStatement* statement);

/**
 * Adds a key index specifier to this a statement.
 * When using token-aware routing, this can be used to tell the driver which
 * parameters within a non-prepared, parameterized statement are part of
 * the partition key.
 *
 * Use consecutive calls for composite partition keys.
 *
 * This is not necessary for prepared statements, as the key
 * parameters are determined in the metadata processed in the prepare phase.
 *
 * @public @memberof CassStatement
 *
 * @param[in] statement
 * @param[in] index
 * @return CASS_OK if successful, otherwise an error occurred.
 */
CASS_EXPORT CassError
cass_statement_add_key_index(CassStatement* statement,
                             size_t index);


/**
 * Sets the statement's keyspace for use with token-aware routing.
 *
 * This is not necessary for prepared statements, as the keyspace
 * is determined in the metadata processed in the prepare phase.
 *
 * @public @memberof CassStatement
 *
 * @param[in] statement
 * @param[in] keyspace
 * @return CASS_OK if successful, otherwise an error occurred.
 */
CASS_EXPORT CassError
cass_statement_set_keyspace(CassStatement* statement,
                            const char* keyspace);

/**
 * Same as cass_statement_set_keyspace(), but with lengths for string
 * parameters.
 *
 * @public @memberof CassStatement
 *
 * @param[in] statement
 * @param[in] keyspace
 * @param[in] keyspace_length
 * @return same as cass_statement_set_keyspace()
 *
 * @see cass_statement_set_keyspace()
 */
CASS_EXPORT CassError
cass_statement_set_keyspace_n(CassStatement* statement,
                              const char* keyspace,
                              size_t keyspace_length);

/**
 * Sets the statement's consistency level.
 *
 * <b>Default:</b> CASS_CONSISTENCY_ONE
 *
 * @public @memberof CassStatement
 *
 * @param[in] statement
 * @param[in] consistency
 * @return CASS_OK if successful, otherwise an error occurred.
 */
CASS_EXPORT CassError
cass_statement_set_consistency(CassStatement* statement,
                               CassConsistency consistency);

/**
 * Sets the statement's serial consistency level.
 *
 * <b>Default:</b> Not set
 *
 * @public @memberof CassStatement
 *
 * @param[in] statement
 * @param[in] serial_consistency
 * @return CASS_OK if successful, otherwise an error occurred.
 */
CASS_EXPORT CassError
cass_statement_set_serial_consistency(CassStatement* statement,
                                      CassConsistency serial_consistency);

/**
 * Sets the statement's page size.
 *
 * <b>Default:</b> -1 (Disabled)
 *
 * @public @memberof CassStatement
 *
 * @param[in] statement
 * @param[in] page_size
 * @return CASS_OK if successful, otherwise an error occurred.
 */
CASS_EXPORT CassError
cass_statement_set_paging_size(CassStatement* statement,
                               int page_size);

/**
 * Sets the statement's paging state. This can be used to get the next page of
 * data in a multi-page query.
 *
 * @public @memberof CassStatement
 *
 * @param[in] statement
 * @param[in] result
 * @return CASS_OK if successful, otherwise an error occurred.
 */
CASS_EXPORT CassError
cass_statement_set_paging_state(CassStatement* statement,
                                const CassResult* result);

/**
 * Sets the statement's paging state. This can be used to get the next page of
 * data in a multi-page query.
 *
 * <b>Warning:</b> The paging state should not be exposed to or come from
 * untrusted environments. The paging state could be spoofed and potentially
 * used to gain access to other data.
 *
 * @public @memberof CassStatement
 *
 * @param[in] statement
 * @param[in] paging_state
 * @param[in] paging_state_size
 * @return CASS_OK if successful, otherwise an error occurred.
 *
 * @see cass_result_paging_state_token()
 */
CASS_EXPORT CassError
cass_statement_set_paging_state_token(CassStatement* statement,
                                      const char* paging_state,
                                      size_t paging_state_size);

/**
 * Sets the statement's timestamp.
 *
 * @public @memberof CassStatement
 *
 * @param[in] statement
 * @param[in] timestamp
 * @return CASS_OK if successful, otherwise an error occurred.
 */
CASS_EXPORT CassError
cass_statement_set_timestamp(CassStatement* statement,
                             cass_int64_t timestamp);


/**
 * Sets the statement's retry policy.
 *
 * @public @memberof CassStatement
 *
 * @param[in] statement
 * @param[in] retry_policy
 * @return CASS_OK if successful, otherwise an error occurred.
 */
CASS_EXPORT CassError
cass_statement_set_retry_policy(CassStatement* statement,
                                CassRetryPolicy* retry_policy);

/**
 * Binds null to a query or bound statement at the specified index.
 *
 * @public @memberof CassStatement
 *
 * @param[in] statement
 * @param[in] index
 * @return CASS_OK if successful, otherwise an error occurred.
 */
CASS_EXPORT CassError
cass_statement_bind_null(CassStatement* statement,
                         size_t index);

/**
 * Binds a null to all the values with the specified name.
 *
 * This can only be used with statements created by
 * cass_prepared_bind().
 *
 * @public @memberof CassStatement
 *
 * @param[in] statement
 * @param[in] name
 * @return CASS_OK if successful, otherwise an error occurred.
 */
CASS_EXPORT CassError
cass_statement_bind_null_by_name(CassStatement* statement,
                                 const char* name);

/**
 * Same as cass_statement_bind_null_by_name(), but with lengths for string
 * parameters.
 *
 * @public @memberof CassStatement
 *
 * @param[in] statement
 * @param[in] name
 * @param[in] name_length
 * @return same as cass_statement_bind_null_by_name()
 *
 * @see cass_statement_bind_null_by_name()
 */
CASS_EXPORT CassError
cass_statement_bind_null_by_name_n(CassStatement* statement,
                                   const char* name,
                                   size_t name_length);

/**
 * Binds a "tinyint" to a query or bound statement at the specified index.
 *
 * @public @memberof CassStatement
 *
 * @param[in] statement
 * @param[in] index
 * @param[in] value
 * @return CASS_OK if successful, otherwise an error occurred.
 */
CASS_EXPORT CassError
cass_statement_bind_int8(CassStatement* statement,
                         size_t index,
                         cass_int8_t value);

/**
 * Binds a "tinyint" to all the values with the specified name.
 *
 * This can only be used with statements created by
 * cass_prepared_bind().
 *
 * @public @memberof CassStatement
 *
 * @param[in] statement
 * @param[in] name
 * @param[in] value
 * @return CASS_OK if successful, otherwise an error occurred.
 */
CASS_EXPORT CassError
cass_statement_bind_int8_by_name(CassStatement* statement,
                                 const char* name,
                                 cass_int8_t value);

/**
 * Same as cass_statement_bind_int8_by_name(), but with lengths for string
 * parameters.
 *
 * @public @memberof CassStatement
 *
 * @param[in] statement
 * @param[in] name
 * @param[in] name_length
 * @param[in] value
 * @return same as cass_statement_bind_int8_by_name()
 *
 * @see cass_statement_bind_int8_by_name()
 */
CASS_EXPORT CassError
cass_statement_bind_int8_by_name_n(CassStatement* statement,
                                   const char* name,
                                   size_t name_length,
                                   cass_int8_t value);

/**
 * Binds an "smallint" to a query or bound statement at the specified index.
 *
 * @public @memberof CassStatement
 *
 * @param[in] statement
 * @param[in] index
 * @param[in] value
 * @return CASS_OK if successful, otherwise an error occurred.
 */
CASS_EXPORT CassError
cass_statement_bind_int16(CassStatement* statement,
                          size_t index,
                          cass_int16_t value);

/**
 * Binds an "smallint" to all the values with the specified name.
 *
 * This can only be used with statements created by
 * cass_prepared_bind().
 *
 * @public @memberof CassStatement
 *
 * @param[in] statement
 * @param[in] name
 * @param[in] value
 * @return CASS_OK if successful, otherwise an error occurred.
 */
CASS_EXPORT CassError
cass_statement_bind_int16_by_name(CassStatement* statement,
                                  const char* name,
                                  cass_int16_t value);

/**
 * Same as cass_statement_bind_int16_by_name(), but with lengths for string
 * parameters.
 *
 * @public @memberof CassStatement
 *
 * @param[in] statement
 * @param[in] name
 * @param[in] name_length
 * @param[in] value
 * @return same as cass_statement_bind_int16_by_name()
 *
 * @see cass_statement_bind_int16_by_name()
 */
CASS_EXPORT CassError
cass_statement_bind_int16_by_name_n(CassStatement* statement,
                                    const char* name,
                                    size_t name_length,
                                    cass_int16_t value);

/**
 * Binds an "int" to a query or bound statement at the specified index.
 *
 * @public @memberof CassStatement
 *
 * @param[in] statement
 * @param[in] index
 * @param[in] value
 * @return CASS_OK if successful, otherwise an error occurred.
 */
CASS_EXPORT CassError
cass_statement_bind_int32(CassStatement* statement,
                          size_t index,
                          cass_int32_t value);

/**
 * Binds an "int" to all the values with the specified name.
 *
 * This can only be used with statements created by
 * cass_prepared_bind().
 *
 * @public @memberof CassStatement
 *
 * @param[in] statement
 * @param[in] name
 * @param[in] value
 * @return CASS_OK if successful, otherwise an error occurred.
 */
CASS_EXPORT CassError
cass_statement_bind_int32_by_name(CassStatement* statement,
                                  const char* name,
                                  cass_int32_t value);

/**
 * Same as cass_statement_bind_int32_by_name(), but with lengths for string
 * parameters.
 *
 * @public @memberof CassStatement
 *
 * @param[in] statement
 * @param[in] name
 * @param[in] name_length
 * @param[in] value
 * @return same as cass_statement_bind_int32_by_name()
 *
 * @see cass_statement_bind_int32_by_name()
 */
CASS_EXPORT CassError
cass_statement_bind_int32_by_name_n(CassStatement* statement,
                                    const char* name,
                                    size_t name_length,
                                    cass_int32_t value);

/**
 * Binds a "date" to a query or bound statement at the specified index.
 *
 * @public @memberof CassStatement
 *
 * @param[in] statement
 * @param[in] index
 * @param[in] value
 * @return CASS_OK if successful, otherwise an error occurred.
 */
CASS_EXPORT CassError
cass_statement_bind_uint32(CassStatement* statement,
                           size_t index,
                           cass_uint32_t value);

/**
 * Binds a "date" to all the values with the specified name.
 *
 * This can only be used with statements created by
 * cass_prepared_bind().
 *
 * @public @memberof CassStatement
 *
 * @param[in] statement
 * @param[in] name
 * @param[in] value
 * @return CASS_OK if successful, otherwise an error occurred.
 */
CASS_EXPORT CassError
cass_statement_bind_uint32_by_name(CassStatement* statement,
                                   const char* name,
                                   cass_uint32_t value);

/**
 * Same as cass_statement_bind_uint32_by_name(), but with lengths for string
 * parameters.
 *
 * @public @memberof CassStatement
 *
 * @param[in] statement
 * @param[in] name
 * @param[in] name_length
 * @param[in] value
 * @return same as cass_statement_bind_uint32_by_name()
 *
 * @see cass_statement_bind_uint32_by_name()
 */
CASS_EXPORT CassError
cass_statement_bind_uint32_by_name_n(CassStatement* statement,
                                     const char* name,
                                     size_t name_length,
                                     cass_uint32_t value);

/**
 * Binds a "bigint", "counter", "timestamp" or "time" to a query or
 * bound statement at the specified index.
 *
 * @public @memberof CassStatement
 *
 * @param[in] statement
 * @param[in] index
 * @param[in] value
 * @return CASS_OK if successful, otherwise an error occurred.
 */
CASS_EXPORT CassError
cass_statement_bind_int64(CassStatement* statement,
                          size_t index,
                          cass_int64_t value);

/**
 * Binds a "bigint", "counter", "timestamp" or "time" to all values
 * with the specified name.
 *
 * This can only be used with statements created by
 * cass_prepared_bind().
 *
 * @public @memberof CassStatement
 *
 * @param[in] statement
 * @param[in] name
 * @param[in] value
 * @return CASS_OK if successful, otherwise an error occurred.
 */
CASS_EXPORT CassError
cass_statement_bind_int64_by_name(CassStatement* statement,
                                  const char* name,
                                  cass_int64_t value);

/**
 * Same as cass_statement_bind_int64_by_name(), but with lengths for string
 * parameters.
 *
 * @public @memberof CassStatement
 *
 * @param[in] statement
 * @param[in] name
 * @param[in] name_length
 * @param[in] value
 * @return same as cass_statement_bind_int64_by_name(0
 *
 * @see cass_statement_bind_int64_by_name()
 */
CASS_EXPORT CassError
cass_statement_bind_int64_by_name_n(CassStatement* statement,
                                    const char* name,
                                    size_t name_length,
                                    cass_int64_t value);

/**
 * Binds a "float" to a query or bound statement at the specified index.
 *
 * @public @memberof CassStatement
 *
 * @param[in] statement
 * @param[in] index
 * @param[in] value
 * @return CASS_OK if successful, otherwise an error occurred.
 */
CASS_EXPORT CassError
cass_statement_bind_float(CassStatement* statement,
                          size_t index,
                          cass_float_t value);

/**
 * Binds a "float" to all the values with the specified name.
 *
 * This can only be used with statements created by
 * cass_prepared_bind().
 *
 * @public @memberof CassStatement
 *
 * @param[in] statement
 * @param[in] name
 * @param[in] value
 * @return CASS_OK if successful, otherwise an error occurred.
 */
CASS_EXPORT CassError
cass_statement_bind_float_by_name(CassStatement* statement,
                                  const char* name,
                                  cass_float_t value);

/**
 * Same as cass_statement_bind_float_by_name(), but with lengths for string
 * parameters.
 *
 * @public @memberof CassStatement
 *
 * @param[in] statement
 * @param[in] name
 * @param[in] name_length
 * @param[in] value
 * @return same as cass_statement_bind_float_by_name()
 *
 * @see cass_statement_bind_float_by_name()
 */
CASS_EXPORT CassError
cass_statement_bind_float_by_name_n(CassStatement* statement,
                                    const char* name,
                                    size_t name_length,
                                    cass_float_t value);

/**
 * Binds a "double" to a query or bound statement at the specified index.
 *
 * @public @memberof CassStatement
 *
 * @param[in] statement
 * @param[in] index
 * @param[in] value
 * @return CASS_OK if successful, otherwise an error occurred.
 */
CASS_EXPORT CassError
cass_statement_bind_double(CassStatement* statement,
                           size_t index,
                           cass_double_t value);

/**
 * Binds a "double" to all the values with the specified name.
 *
 * This can only be used with statements created by
 * cass_prepared_bind().
 *
 * @public @memberof CassStatement
 *
 * @param[in] statement
 * @param[in] name
 * @param[in] value
 * @return CASS_OK if successful, otherwise an error occurred.
 */
CASS_EXPORT CassError
cass_statement_bind_double_by_name(CassStatement* statement,
                                   const char* name,
                                   cass_double_t value);

/**
 * Same as cass_statement_bind_double_by_name(), but with lengths for string
 * parameters.
 *
 * @public @memberof CassStatement
 *
 * @param[in] statement
 * @param[in] name
 * @param[in] name_length
 * @param[in] value
 * @return same as cass_statement_bind_double_by_name()
 *
 * @see cass_statement_bind_double_by_name()
 */
CASS_EXPORT CassError
cass_statement_bind_double_by_name_n(CassStatement* statement,
                                     const char* name,
                                     size_t name_length,
                                     cass_double_t value);

/**
 * Binds a "boolean" to a query or bound statement at the specified index.
 *
 * @public @memberof CassStatement
 *
 * @param[in] statement
 * @param[in] index
 * @param[in] value
 * @return CASS_OK if successful, otherwise an error occurred.
 */
CASS_EXPORT CassError
cass_statement_bind_bool(CassStatement* statement,
                         size_t index,
                         cass_bool_t value);

/**
 * Binds a "boolean" to all the values with the specified name.
 *
 * This can only be used with statements created by
 * cass_prepared_bind().
 *
 * @public @memberof CassStatement
 *
 * @param[in] statement
 * @param[in] name
 * @param[in] value
 * @return CASS_OK if successful, otherwise an error occurred.
 */
CASS_EXPORT CassError
cass_statement_bind_bool_by_name(CassStatement* statement,
                                 const char* name,
                                 cass_bool_t value);

/**
 * Same as cass_statement_bind_bool_by_name(), but with lengths for string
 * parameters.
 *
 * @public @memberof CassStatement
 *
 * @param[in] statement
 * @param[in] name
 * @param[in] name_length
 * @param[in] value
 * @return same as cass_statement_bind_bool_by_name()
 *
 * @see cass_statement_bind_bool_by_name()
 */
CASS_EXPORT CassError
cass_statement_bind_bool_by_name_n(CassStatement* statement,
                                   const char* name,
                                   size_t name_length,
                                   cass_bool_t value);

/**
 * Binds an "ascii", "text" or "varchar" to a query or bound statement
 * at the specified index.
 *
 * @public @memberof CassStatement
 *
 * @param[in] statement
 * @param[in] index
 * @param[in] value The value is copied into the statement object; the
 * memory pointed to by this parameter can be freed after this call.
 * @return CASS_OK if successful, otherwise an error occurred.
 */
CASS_EXPORT CassError
cass_statement_bind_string(CassStatement* statement,
                           size_t index,
                           const char* value);

/**
 * Same as cass_statement_bind_string(), but with lengths for string
 * parameters.
 *
 * @public @memberof CassStatement
 *
 * @param[in] statement
 * @param[in] index
 * @param[in] value
 * @param[in] value_length
 * @return same as cass_statement_bind_string()
 *
 * @see cass_statement_bind_string()
 */
CASS_EXPORT CassError
cass_statement_bind_string_n(CassStatement* statement,
                             size_t index,
                             const char* value,
                             size_t value_length);

/**
 * Binds an "ascii", "text" or "varchar" to all the values
 * with the specified name.
 *
 * This can only be used with statements created by
 * cass_prepared_bind().
 *
 * @public @memberof CassStatement
 *
 * @param[in] statement
 * @param[in] name
 * @param[in] value The value is copied into the statement object; the
 * memory pointed to by this parameter can be freed after this call.
 * @return CASS_OK if successful, otherwise an error occurred.
 */
CASS_EXPORT CassError
cass_statement_bind_string_by_name(CassStatement* statement,
                                   const char* name,
                                   const char* value);

/**
 * Same as cass_statement_bind_string_by_name(), but with lengths for string
 * parameters.
 *
 * @public @memberof CassStatement
 *
 * @param[in] statement
 * @param[in] name
 * @param[in] name_length
 * @param[in] value
 * @param[in] value_length
 * @return same as cass_statement_bind_string_by_name()
 *
 * @see cass_statement_bind_string_by_name()
 */
CASS_EXPORT CassError
cass_statement_bind_string_by_name_n(CassStatement* statement,
                                     const char* name,
                                     size_t name_length,
                                     const char* value,
                                     size_t value_length);

/**
 * Binds a "blob", "varint" or "custom" to a query or bound statement at the specified index.
 *
 * @public @memberof CassStatement
 *
 * @param[in] statement
 * @param[in] index
 * @param[in] value The value is copied into the statement object; the
 * memory pointed to by this parameter can be freed after this call.
 * @param[in] value_size
 * @return CASS_OK if successful, otherwise an error occurred.
 */
CASS_EXPORT CassError
cass_statement_bind_bytes(CassStatement* statement,
                          size_t index,
                          const cass_byte_t* value,
                          size_t value_size);

/**
 * Binds a "blob", "varint" or "custom" to all the values with the
 * specified name.
 *
 * This can only be used with statements created by
 * cass_prepared_bind().
 *
 * @public @memberof CassStatement
 *
 * @param[in] statement
 * @param[in] name
 * @param[in] value The value is copied into the statement object; the
 * memory pointed to by this parameter can be freed after this call.
 * @param[in] value_size
 * @return CASS_OK if successful, otherwise an error occurred.
 */
CASS_EXPORT CassError
cass_statement_bind_bytes_by_name(CassStatement* statement,
                                  const char* name,
                                  const cass_byte_t* value,
                                  size_t value_size);

/**
 * Same as cass_statement_bind_bytes_by_name(), but with lengths for string
 * parameters.
 *
 * @public @memberof CassStatement
 *
 * @param[in] statement
 * @param[in] name
 * @param[in] name_length
 * @param[in] value
 * @param[in] value_size
 * @return same as cass_statement_bind_bytes_by_name()
 *
 * @see cass_statement_bind_bytes_by_name()
 */
CASS_EXPORT CassError
cass_statement_bind_bytes_by_name_n(CassStatement* statement,
                                    const char* name,
                                    size_t name_length,
                                    const cass_byte_t* value,
                                    size_t value_size);

/**
 * Binds a "uuid" or "timeuuid" to a query or bound statement at the specified index.
 *
 * @public @memberof CassStatement
 *
 * @param[in] statement
 * @param[in] index
 * @param[in] value
 * @return CASS_OK if successful, otherwise an error occurred.
 */
CASS_EXPORT CassError
cass_statement_bind_uuid(CassStatement* statement,
                         size_t index,
                         CassUuid value);

/**
 * Binds a "uuid" or "timeuuid" to all the values
 * with the specified name.
 *
 * This can only be used with statements created by
 * cass_prepared_bind().
 *
 * @public @memberof CassStatement
 *
 * @param[in] statement
 * @param[in] name
 * @param[in] value
 * @return CASS_OK if successful, otherwise an error occurred.
 */
CASS_EXPORT CassError
cass_statement_bind_uuid_by_name(CassStatement* statement,
                                 const char* name,
                                 CassUuid value);

/**
 * Same as cass_statement_bind_uuid_by_name(), but with lengths for string
 * parameters.
 *
 * @public @memberof CassStatement
 *
 * @param[in] statement
 * @param[in] name
 * @param[in] name_length
 * @param[in] value
 * @return same as cass_statement_bind_uuid_by_name()
 *
 * @see cass_statement_bind_uuid_by_name()
 */
CASS_EXPORT CassError
cass_statement_bind_uuid_by_name_n(CassStatement* statement,
                                   const char* name,
                                   size_t name_length,
                                   CassUuid value);

/**
 * Binds an "inet" to a query or bound statement at the specified index.
 *
 * @public @memberof CassStatement
 *
 * @param[in] statement
 * @param[in] index
 * @param[in] value
 * @return CASS_OK if successful, otherwise an error occurred.
 */
CASS_EXPORT CassError
cass_statement_bind_inet(CassStatement* statement,
                         size_t index,
                         CassInet value);

/**
 * Binds an "inet" to all the values with the specified name.
 *
 * This can only be used with statements created by
 * cass_prepared_bind().
 *
 * @public @memberof CassStatement
 *
 * @param[in] statement
 * @param[in] name
 * @param[in] value
 * @return CASS_OK if successful, otherwise an error occurred.
 */
CASS_EXPORT CassError
cass_statement_bind_inet_by_name(CassStatement* statement,
                                 const char* name,
                                 CassInet value);

/**
 * Same as cass_statement_bind_inet_by_name(), but with lengths for string
 * parameters.
 *
 * @public @memberof CassStatement
 *
 * @param[in] statement
 * @param[in] name
 * @param[in] name_length
 * @param[in] value
 * @return same as cass_statement_bind_inet_by_name()
 *
 * @see cass_statement_bind_inet_by_name()
 */
CASS_EXPORT CassError
cass_statement_bind_inet_by_name_n(CassStatement* statement,
                                   const char* name,
                                   size_t name_length,
                                   CassInet value);

/**
 * Bind a "decimal" to a query or bound statement at the specified index.
 *
 * @public @memberof CassStatement
 *
 * @param[in] statement
 * @param[in] index
 * @param[in] varint The value is copied into the statement object; the
 * memory pointed to by this parameter can be freed after this call.
 * @param[in] varint_size
 * @param[in] scale
 * @return CASS_OK if successful, otherwise an error occurred.
 */
CASS_EXPORT CassError
cass_statement_bind_decimal(CassStatement* statement,
                            size_t index,
                            const cass_byte_t* varint,
                            size_t varint_size,
                            cass_int32_t scale);

/**
 * Binds a "decimal" to all the values with the specified name.
 *
 * This can only be used with statements created by
 * cass_prepared_bind().
 *
 * @public @memberof CassStatement
 *
 * @param[in] statement
 * @param[in] name
 * @param[in] varint The value is copied into the statement object; the
 * memory pointed to by this parameter can be freed after this call.
 * @param[in] varint_size
 * @param[in] scale
 * @return CASS_OK if successful, otherwise an error occurred.
 */
CASS_EXPORT CassError
cass_statement_bind_decimal_by_name(CassStatement* statement,
                                    const char* name,
                                    const cass_byte_t* varint,
                                    size_t varint_size,
                                    cass_int32_t scale);

/**
 * Same as cass_statement_bind_decimal_by_name(), but with lengths for string
 * parameters.
 *
 * @public @memberof CassStatement
 *
 * @param[in] statement
 * @param[in] name
 * @param[in] name_length
 * @param[in] varint
 * @param[in] varint_size
 * @param[in] scale
 * @return same as cass_statement_bind_decimal_by_name()
 *
 * @see cass_statement_bind_decimal_by_name()
 */
CASS_EXPORT CassError
cass_statement_bind_decimal_by_name_n(CassStatement* statement,
                                      const char* name,
                                      size_t name_length,
                                      const cass_byte_t* varint,
                                      size_t varint_size,
                                      cass_int32_t scale);

/**
 * Bind a "list", "map" or "set" to a query or bound statement at the
 * specified index.
 *
 * @public @memberof CassStatement
 *
 * @param[in] statement
 * @param[in] index
 * @param[in] collection The collection can be freed after this call.
 * @return CASS_OK if successful, otherwise an error occurred.
 */
CASS_EXPORT CassError
cass_statement_bind_collection(CassStatement* statement,
                               size_t index,
                               const CassCollection* collection);

/**
 * Bind a "list", "map" or "set" to all the values with the
 * specified name.
 *
 * This can only be used with statements created by
 * cass_prepared_bind().
 *
 * @public @memberof CassStatement
 *
 * @param[in] statement
 * @param[in] name
 * @param[in] collection The collection can be freed after this call.
 * @return CASS_OK if successful, otherwise an error occurred.
 */
CASS_EXPORT CassError
cass_statement_bind_collection_by_name(CassStatement* statement,
                                       const char* name,
                                       const CassCollection* collection);

/**
 * Same as cass_statement_bind_collection_by_name(), but with lengths for string
 * parameters.
 *
 * @public @memberof CassStatement
 *
 * @param[in] statement
 * @param[in] name
 * @param[in] name_length
 * @param[in] collection
 * @return same as cass_statement_bind_collection_by_name()
 *
 * @see cass_statement_bind_collection_by_name()
 */
CASS_EXPORT CassError
cass_statement_bind_collection_by_name_n(CassStatement* statement,
                                         const char* name,
                                         size_t name_length,
                                         const CassCollection* collection);

/**
 * Bind a "tuple" to a query or bound statement at the specified index.
 *
 * @public @memberof CassStatement
 *
 * @param[in] statement
 * @param[in] index
 * @param[in] tuple The tuple can be freed after this call.
 * @return CASS_OK if successful, otherwise an error occurred.
 */
CASS_EXPORT CassError
cass_statement_bind_tuple(CassStatement* statement,
                          size_t index,
                          const CassTuple* tuple);

/**
 * Bind a "tuple" to all the values with the specified name.
 *
 * This can only be used with statements created by
 * cass_prepared_bind().
 *
 * @public @memberof CassStatement
 *
 * @param[in] statement
 * @param[in] name
 * @param[in] tuple The tuple can be freed after this call.
 * @return CASS_OK if successful, otherwise an error occurred.
 */
CASS_EXPORT CassError
cass_statement_bind_tuple_by_name(CassStatement* statement,
                                  const char* name,
                                  const CassTuple* tuple);

/**
 * Same as cass_statement_bind_tuple_by_name(), but with lengths for string
 * parameters.
 *
 * @public @memberof CassStatement
 *
 * @param[in] statement
 * @param[in] name
 * @param[in] name_length
 * @param[in] tuple
 * @return same as cass_statement_bind_tuple_by_name()
 *
 * @see cass_statement_bind_tuple_by_name()
 */
CASS_EXPORT CassError
cass_statement_bind_tuple_by_name_n(CassStatement* statement,
                                    const char* name,
                                    size_t name_length,
                                    const CassTuple* tuple);

/**
 * Bind a user defined type to a query or bound statement at the
 * specified index.
 *
 * @public @memberof CassStatement
 *
 * @param[in] statement
 * @param[in] index
 * @param[in] user_type The user type can be freed after this call.
 * @return CASS_OK if successful, otherwise an error occurred.
 */
CASS_EXPORT CassError
cass_statement_bind_user_type(CassStatement* statement,
                              size_t index,
                              const CassUserType* user_type);
/**
 * Bind a user defined type to a query or bound statement with the
 * specified name.
 *
 * @public @memberof CassStatement
 *
 * @param[in] statement
 * @param[in] name
 * @param[in] user_type The user type can be freed after this call.
 * @return CASS_OK if successful, otherwise an error occurred.
 */
CASS_EXPORT CassError
cass_statement_bind_user_type_by_name(CassStatement* statement,
                                      const char* name,
                                      const CassUserType* user_type);

/**
 * Same as cass_statement_bind_user_type_by_name(), but with lengths for string
 * parameters.
 *
 * @public @memberof CassStatement
 *
 * @param[in] statement
 * @param[in] name
 * @param[in] name_length
 * @param[in] user_type
 * @return same as cass_statement_bind_user_type_by_name()
 *
 * @see cass_statement_bind_collection_by_name()
 */
CASS_EXPORT CassError
cass_statement_bind_user_type_by_name_n(CassStatement* statement,
                                        const char* name,
                                        size_t name_length,
                                        const CassUserType* user_type);

/***********************************************************************************
 *
 * Prepared
 *
 ***********************************************************************************/

/**
 * Frees a prepared instance.
 *
 * @public @memberof CassPrepared
 *
 * @param[in] prepared
 */
CASS_EXPORT void
cass_prepared_free(const CassPrepared* prepared);

/**
 * Creates a bound statement from a pre-prepared statement.
 *
 * @public @memberof CassPrepared
 *
 * @param[in] prepared
 * @return Returns a bound statement that must be freed.
 *
 * @see cass_statement_free()
 */
CASS_EXPORT CassStatement*
cass_prepared_bind(const CassPrepared* prepared);

/**
 * Gets the name of a parameter at the specified index.
 *
 * @public @memberof CassPrepared
 *
 * @param[in] prepared
 * @param[in] index
 * @param[out] name
 * @param[out] name_length
 * @return CASS_OK if successful, otherwise an error occurred.
 */
CASS_EXPORT CassError
cass_prepared_parameter_name(const CassPrepared* prepared,
                             size_t index,
                             const char** name,
                             size_t* name_length);

/**
 * Gets the data type of a parameter at the specified index.
 *
 * @public @memberof CassPrepared
 *
 * @param[in] prepared
 * @param[in] index
 * @return Returns a reference to the data type of the parameter. Do not free
 * this reference as it is bound to the lifetime of the prepared.
 */
CASS_EXPORT const CassDataType*
cass_prepared_parameter_data_type(const CassPrepared* prepared,
                                  size_t index);

/**
 * Gets the data type of a parameter for the specified name.
 *
 * @public @memberof CassPrepared
 *
 * @param[in] prepared
 * @param[in] name
 * @return Returns a reference to the data type of the parameter. Do not free
 * this reference as it is bound to the lifetime of the prepared.
 */
CASS_EXPORT const CassDataType*
cass_prepared_parameter_data_type_by_name(const CassPrepared* prepared,
                                          const char* name);

/**
 * Same as cass_prepared_parameter_data_type_by_name(), but with lengths for string
 * parameters.
 *
 * @public @memberof CassPrepared
 *
 * @param[in] prepared
 * @param[in] name
 * @param[in] name_length
 * @return Returns a reference to the data type of the parameter. Do not free
 * this reference as it is bound to the lifetime of the prepared.
 *
 * @see cass_prepared_parameter_data_type_by_name()
 */
CASS_EXPORT const CassDataType*
cass_prepared_parameter_data_type_by_name_n(const CassPrepared* prepared,
                                            const char* name,
                                            size_t name_length);

/***********************************************************************************
 *
 * Batch
 *
 ***********************************************************************************/

/**
 * Creates a new batch statement with batch type.
 *
 * @public @memberof CassBatch
 *
 * @param[in] type
 * @return Returns a batch statement that must be freed.
 *
 * @see cass_batch_free()
 */
CASS_EXPORT CassBatch*
cass_batch_new(CassBatchType type);

/**
 * Frees a batch instance. Batches can be immediately freed after being
 * executed.
 *
 * @public @memberof CassBatch
 *
 * @param[in] batch
 */
CASS_EXPORT void
cass_batch_free(CassBatch* batch);

/**
 * Sets the batch's consistency level
 *
 * @public @memberof CassBatch
 *
 * @param[in] batch
 * @param[in] consistency The batch's write consistency.
 * @return CASS_OK if successful, otherwise an error occurred.
 */
CASS_EXPORT CassError
cass_batch_set_consistency(CassBatch* batch,
                           CassConsistency consistency);

/**
 * Sets the batch's serial consistency level.
 *
 * <b>Default:</b> Not set
 *
 * @public @memberof CassBatch
 *
 * @param[in] batch
 * @param[in] serial_consistency
 * @return CASS_OK if successful, otherwise an error occurred.
 */
CASS_EXPORT CassError
cass_batch_set_serial_consistency(CassBatch* batch,
                                  CassConsistency serial_consistency);

/**
 * Sets the batch's timestamp.
 *
 * @public @memberof CassBatch
 *
 * @param[in] batch
 * @param[in] timestamp
 * @return CASS_OK if successful, otherwise an error occurred.
 */
CASS_EXPORT CassError
cass_batch_set_timestamp(CassBatch* batch,
                         cass_int64_t timestamp);

/**
 * Sets the batch's retry policy.
 *
 * @public @memberof CassBatch
 *
 * @param[in] batch
 * @param[in] retry_policy
 * @return CASS_OK if successful, otherwise an error occurred.
 */
CASS_EXPORT CassError
cass_batch_set_retry_policy(CassBatch* batch,
                            CassRetryPolicy* retry_policy);

/**
 * Adds a statement to a batch.
 *
 * @public @memberof CassBatch
 *
 * @param[in] batch
 * @param[in] statement
 * @return CASS_OK if successful, otherwise an error occurred.
 */
CASS_EXPORT CassError
cass_batch_add_statement(CassBatch* batch,
                         CassStatement* statement);

/***********************************************************************************
 *
 * Data type
 *
 ***********************************************************************************/

/**
 * Creates a new data type with value type.
 *
 * @public @memberof CassDataType
 *
 * @param[in] type
 * @return Returns a data type that must be freed.
 *
 * @see cass_data_type_free()
 */
CASS_EXPORT CassDataType*
cass_data_type_new(CassValueType type);

/**
 * Creates a new data type from an existing data type.
 *
 * @public @memberof CassDataType
 *
 * @param[in] data_type
 * @return Returns a data type that must be freed.
 *
 * @see cass_data_type_free()
 */
CASS_EXPORT CassDataType*
cass_data_type_new_from_existing(const CassDataType* data_type);

/**
 * Creates a new tuple data type.
 *
 * @public @memberof CassDataType
 *
 * @param[in] item_count The number of items in the tuple
 * @return Returns a data type that must be freed.
 *
 * @see cass_data_type_free()
 */
CASS_EXPORT CassDataType*
cass_data_type_new_tuple(size_t item_count);

/**
 * Creates a new UDT (user defined type) data type.
 *
 * @public @memberof CassDataType
 *
 * @param[in] field_count The number of fields in the UDT
 * @return Returns a data type that must be freed.
 *
 * @see cass_data_type_free()
 */
CASS_EXPORT CassDataType*
cass_data_type_new_udt(size_t field_count);

/**
 * Frees a data type instance.
 *
 * @public @memberof CassDataType
 *
 * @param[in] data_type
 */
CASS_EXPORT void
cass_data_type_free(CassDataType* data_type);

/**
 * Gets the value type of the specified data type.
 *
 * @param[in] data_type
 * @return The value type
 */
CASS_EXPORT CassValueType
cass_data_type_type(const CassDataType* data_type);

/**
 * Gets the type name of a UDT data type.
 *
 * <b>Note:</b> Only valid for UDT data types.
 *
 * @param[in] data_type
 * @param[out] type_name
 * @param[out] type_name_length
 * @return CASS_OK if successful, otherwise an error occurred.
 */
CASS_EXPORT CassError
cass_data_type_type_name(const CassDataType* data_type,
                         const char** type_name,
                         size_t* type_name_length);

/**
 * Sets the type name of a UDT data type.
 *
 * <b>Note:</b> Only valid for UDT data types.
 *
 * @param[in] data_type
 * @param[in] type_name
 * @return CASS_OK if successful, otherwise an error occurred.
 */
CASS_EXPORT CassError
cass_data_type_set_type_name(CassDataType* data_type,
                             const char* type_name);

/**
 * Same as cass_data_type_set_type_name(), but with lengths for string
 * parameters.
 *
 * @public @memberof CassDataType
 *
 * @param[in] data_type
 * @param[in] type_name
 * @param[in] type_name_length
 * @return Returns a data type that must be freed.
 */
CASS_EXPORT CassError
cass_data_type_set_type_name_n(CassDataType* data_type,
                               const char* type_name,
                               size_t type_name_length);

/**
 * Gets the type name of a UDT data type.
 *
 * <b>Note:</b> Only valid for UDT data types.
 *
 * @param[in] data_type
 * @param[out] keyspace
 * @param[out] keyspace_length
 * @return CASS_OK if successful, otherwise an error occurred.
 */
CASS_EXPORT CassError
cass_data_type_keyspace(const CassDataType* data_type,
                        const char** keyspace,
                        size_t* keyspace_length);

/**
 * Sets the keyspace of a UDT data type.
 *
 * <b>Note:</b> Only valid for UDT data types.
 *
 * @param[in] data_type
 * @param[in] keyspace
 * @return CASS_OK if successful, otherwise an error occurred.
 */
CASS_EXPORT CassError
cass_data_type_set_keyspace(CassDataType* data_type,
                            const char* keyspace);

/**
 * Same as cass_data_type_set_keyspace(), but with lengths for string
 * parameters.
 *
 * @public @memberof CassDataType
 *
 * @param[in] data_type
 * @param[in] keyspace
 * @param[in] keyspace_length
 * @return Returns a data type that must be freed.
 */
CASS_EXPORT CassError
cass_data_type_set_keyspace_n(CassDataType* data_type,
                              const char* keyspace,
                              size_t keyspace_length);

/**
 * Gets the class name of a custom data type.
 *
 * <b>Note:</b> Only valid for custom data types.
 *
 * @param[in] data_type
 * @param[out] class_name
 * @param[out] class_name_length
 * @return CASS_OK if successful, otherwise an error occurred.
 */
CASS_EXPORT CassError
cass_data_type_class_name(CassDataType* data_type,
                          const char** class_name,
                          size_t* class_name_length);

/**
 * Sets the class name of a custom data type.
 *
 * <b>Note:</b> Only valid for custom data types.
 *
 * @param[in] data_type
 * @param[in] class_name
 * @return CASS_OK if successful, otherwise an error occurred.
 */
CASS_EXPORT CassError
cass_data_type_set_class_name(CassDataType* data_type,
                              const char* class_name);

/**
 * Same as cass_data_type_set_class_name(), but with lengths for string
 * parameters.
 *
 * @public @memberof CassDataType
 *
 * @param[in] data_type
 * @param[in] class_name
 * @param[in] class_name_length
 * @return Returns a data type that must be freed.
 */
CASS_EXPORT CassError
cass_data_type_set_class_name_n(CassDataType* data_type,
                                const char* class_name,
                                size_t class_name_length);

/**
 * Gets the sub-data type of a UDT (user defined type), tuple or collection at
 * the specified index.
 *
 * <b>Note:</b> Only valid for UDT, tuple and collection data types.
 *
 * @param[in] data_type
 * @param[in] index
 * @return Returns a reference to a child data type. Do not free this
 * reference as it is bound to the lifetime of the parent data type. NULL
 * is returned if the index is out of range.
 */
CASS_EXPORT const CassDataType*
cass_data_type_sub_data_type(const CassDataType* data_type,
                             size_t index);

/**
 * Gets the sub-data type of a UDT (user defined type) at the specified index.
 *
 * <b>Note:</b> Only valid for UDT data types.
 *
 * @param[in] data_type
 * @param[in] name
 * @return Returns a reference to a child data type. Do not free this
 * reference as it is bound to the lifetime of the parent data type. NULL
 * is returned if the name doesn't exist.
 */
CASS_EXPORT const CassDataType*
cass_data_type_sub_data_type_by_name(const CassDataType* data_type,
                                     const char* name);

/**
 * Same as cass_data_type_sub_data_type_by_name(), but with lengths for string
 * parameters.
 *
 * @public @memberof CassDataType
 *
 * @param[in] data_type
 * @param[in] name
 * @param[in] name_length
 * @return Returns a reference to a child data type. Do not free this
 * reference as it is bound to the lifetime of the parent data type. NULL
 * is returned if the name doesn't exist.
 */
CASS_EXPORT const CassDataType*
cass_data_type_sub_data_type_by_name_n(const CassDataType* data_type,
                                       const char* name,
                                       size_t name_length);

/**
 * Gets the sub-type name of a UDT (user defined type) at the specified index.
 *
 * <b>Note:</b> Only valid for UDT data types.
 *
 * @param[in] data_type
 * @param[in] index
 * @param[out] name
 * @param[out] name_length
 * @return CASS_OK if successful, otherwise an error occurred.
 */
CASS_EXPORT CassError
cass_data_type_sub_type_name(const CassDataType* data_type,
                             size_t index,
                             const char** name,
                             size_t* name_length);

/**
 * Adds a sub-data type to a tuple or collection.
 *
 * <b>Note:</b> Only valid for tuple and collection data types.
 *
 * @param[in] data_type
 * @param[in] sub_data_type
 * @return CASS_OK if successful, otherwise an error occurred.
 */
CASS_EXPORT CassError
cass_data_type_add_sub_type(CassDataType* data_type,
                            const CassDataType* sub_data_type);

/**
 * Adds a sub-data type to a UDT (user defined type).
 *
 * <b>Note:</b> Only valid for UDT data types.
 *
 * @param[in] data_type
 * @param[in] name
 * @param[in] sub_data_type
 * @return CASS_OK if successful, otherwise an error occurred.
 */
CASS_EXPORT CassError
cass_data_type_add_sub_type_by_name(CassDataType* data_type,
                                    const char* name,
                                    const CassDataType* sub_data_type);

/**
 * Same as cass_data_type_add_sub_type_by_name(), but with lengths for string
 * parameters.
 *
 * <b>Note:</b> Only valid for UDT data types.
 *
 * @param[in] data_type
 * @param[in] name
 * @param[in] name_length
 * @param[in] sub_data_type
 * @return CASS_OK if successful, otherwise an error occurred.
 */
CASS_EXPORT CassError
cass_data_type_add_sub_type_by_name_n(CassDataType* data_type,
                                      const char* name,
                                      size_t name_length,
                                      const CassDataType* sub_data_type);

/**
 * Adds a sub-data type to a tuple or collection using a value type.
 *
 * <b>Note:</b> Only valid for tuple and collection data types.
 *
 * @param[in] data_type
 * @param[in] sub_value_type
 * @return CASS_OK if successful, otherwise an error occurred.
 */
CASS_EXPORT CassError
cass_data_type_add_sub_value_type(CassDataType* data_type,
                                  CassValueType sub_value_type);


/**
 * Adds a sub-data type to a UDT (user defined type) using a value type.
 *
 * <b>Note:</b> Only valid for UDT data types.
 *
 * @param[in] data_type
 * @param[in] name
 * @param[in] sub_value_type
 * @return CASS_OK if successful, otherwise an error occurred.
 */
CASS_EXPORT CassError
cass_data_type_add_sub_value_type_by_name(CassDataType* data_type,
                                          const char* name,
                                          CassValueType sub_value_type);

/**
 * Same as cass_data_type_add_sub_value_type_by_name(), but with lengths for string
 * parameters.
 *
 * <b>Note:</b> Only valid for UDT data types.
 *
 * @param[in] data_type
 * @param[in] name
 * @param[in] name_length
 * @param[in] sub_value_type
 * @return CASS_OK if successful, otherwise an error occurred.
 */
CASS_EXPORT CassError
cass_data_type_add_sub_value_type_by_name_n(CassDataType* data_type,
                                            const char* name,
                                            size_t name_length,
                                            CassValueType sub_value_type);

/***********************************************************************************
 *
 * Collection
 *
 ***********************************************************************************/

/**
 * Creates a new collection.
 *
 * @public @memberof CassCollection
 *
 * @param[in] type
 * @param[in] item_count The approximate number of items in the collection.
 * @return Returns a collection that must be freed.
 *
 * @see cass_collection_free()
 */
CASS_EXPORT CassCollection*
cass_collection_new(CassCollectionType type,
                    size_t item_count);

/**
 * Creates a new collection from an existing data type.
 *
 * @public @memberof CassCollection
 *
 * @param[in] data_type
 * @param[in] item_count The approximate number of items in the collection.
 * @return Returns a collection that must be freed.
 *
 * @see cass_collection_free();
 */
CASS_EXPORT CassCollection*
cass_collection_new_from_data_type(const CassDataType* data_type,
                                   size_t item_count);

/**
 * Frees a collection instance.
 *
 * @public @memberof CassCollection
 *
 * @param[in] collection
 */
CASS_EXPORT void
cass_collection_free(CassCollection* collection);

/**
 * Gets the data type of a collection.
 *
 * @param[in] collection
 * @return Returns a reference to the data type of the collection. Do not free
 * this reference as it is bound to the lifetime of the collection.
 */
CASS_EXPORT const CassDataType*
cass_collection_data_type(const CassCollection* collection);

/**
 * Appends a "tinyint" to the collection.
 *
 * @public @memberof CassCollection
 *
 * @param[in] collection
 * @param[in] value
 * @return CASS_OK if successful, otherwise an error occurred.
 */
CASS_EXPORT CassError
cass_collection_append_int8(CassCollection* collection,
                            cass_int8_t value);

/**
 * Appends an "smallint" to the collection.
 *
 * @public @memberof CassCollection
 *
 * @param[in] collection
 * @param[in] value
 * @return CASS_OK if successful, otherwise an error occurred.
 */
CASS_EXPORT CassError
cass_collection_append_int16(CassCollection* collection,
                             cass_int16_t value);

/**
 * Appends an "int" to the collection.
 *
 * @public @memberof CassCollection
 *
 * @param[in] collection
 * @param[in] value
 * @return CASS_OK if successful, otherwise an error occurred.
 */
CASS_EXPORT CassError
cass_collection_append_int32(CassCollection* collection,
                             cass_int32_t value);

/**
 * Appends a "date" to the collection.
 *
 * @public @memberof CassCollection
 *
 * @param[in] collection
 * @param[in] value
 * @return CASS_OK if successful, otherwise an error occurred.
 */
CASS_EXPORT CassError
cass_collection_append_uint32(CassCollection* collection,
                              cass_uint32_t value);


/**
 * Appends a "bigint", "counter", "timestamp" or "time" to the
 * collection.
 *
 * @public @memberof CassCollection
 *
 * @param[in] collection
 * @param[in] value
 * @return CASS_OK if successful, otherwise an error occurred.
 */
CASS_EXPORT CassError
cass_collection_append_int64(CassCollection* collection,
                             cass_int64_t value);

/**
 * Appends a "float" to the collection.
 *
 * @public @memberof CassCollection
 *
 * @param[in] collection
 * @param[in] value
 * @return CASS_OK if successful, otherwise an error occurred.
 */
CASS_EXPORT CassError
cass_collection_append_float(CassCollection* collection,
                             cass_float_t value);

/**
 * Appends a "double" to the collection.
 *
 * @public @memberof CassCollection
 *
 * @param[in] collection
 * @param[in] value
 * @return CASS_OK if successful, otherwise an error occurred.
 */
CASS_EXPORT CassError
cass_collection_append_double(CassCollection* collection,
                              cass_double_t value);

/**
 * Appends a "boolean" to the collection.
 *
 * @public @memberof CassCollection
 *
 * @param[in] collection
 * @param[in] value
 * @return CASS_OK if successful, otherwise an error occurred.
 */
CASS_EXPORT CassError
cass_collection_append_bool(CassCollection* collection,
                            cass_bool_t value);

/**
 * Appends an "ascii", "text" or "varchar" to the collection.
 *
 * @public @memberof CassCollection
 *
 * @param[in] collection
 * @param[in] value The value is copied into the collection object; the
 * memory pointed to by this parameter can be freed after this call.
 * @return CASS_OK if successful, otherwise an error occurred.
 */
CASS_EXPORT CassError
cass_collection_append_string(CassCollection* collection,
                              const char* value);


/**
 * Same as cass_collection_append_string(), but with lengths for string
 * parameters.
 *
 * @public @memberof CassCollection
 *
 * @param[in] collection
 * @param[in] value
 * @param[in] value_length
 * @return same as cass_collection_append_string()
 *
 * @see cass_collection_append_string();
 */
CASS_EXPORT CassError
cass_collection_append_string_n(CassCollection* collection,
                                const char* value,
                                size_t value_length);

/**
 * Appends a "blob", "varint" or "custom" to the collection.
 *
 * @public @memberof CassCollection
 *
 * @param[in] collection
 * @param[in] value The value is copied into the collection object; the
 * memory pointed to by this parameter can be freed after this call.
 * @param[in] value_size
 * @return CASS_OK if successful, otherwise an error occurred.
 */
CASS_EXPORT CassError
cass_collection_append_bytes(CassCollection* collection,
                             const cass_byte_t* value,
                             size_t value_size);

/**
 * Appends a "uuid" or "timeuuid"  to the collection.
 *
 * @public @memberof CassCollection
 *
 * @param[in] collection
 * @param[in] value
 * @return CASS_OK if successful, otherwise an error occurred.
 */
CASS_EXPORT CassError
cass_collection_append_uuid(CassCollection* collection,
                            CassUuid value);

/**
 * Appends an "inet" to the collection.
 *
 * @public @memberof CassCollection
 *
 * @param[in] collection
 * @param[in] value
 * @return CASS_OK if successful, otherwise an error occurred.
 */
CASS_EXPORT CassError
cass_collection_append_inet(CassCollection* collection,
                            CassInet value);

/**
 * Appends a "decimal" to the collection.
 *
 * @public @memberof CassCollection
 *
 * @param[in] collection
 * @param[in] varint The value is copied into the collection object; the
 * memory pointed to by this parameter can be freed after this call.
 * @param[in] varint_size
 * @param[in] scale
 * @return CASS_OK if successful, otherwise an error occurred.
 */
CASS_EXPORT CassError
cass_collection_append_decimal(CassCollection* collection,
                               const cass_byte_t* varint,
                               size_t varint_size,
                               cass_int32_t scale);

/**
 * Appends a "list", "map" or "set" to the collection.
 *
 * @public @memberof CassCollection
 *
 * @param[in] collection
 * @param[in] value
 * @return CASS_OK if successful, otherwise an error occurred.
 */
CASS_EXPORT CassError
cass_collection_append_collection(CassCollection* collection,
                                  const CassCollection* value);

/**
 * Appends a "tuple" to the collection.
 *
 * @public @memberof CassCollection
 *
 * @param[in] collection
 * @param[in] value
 * @return CASS_OK if successful, otherwise an error occurred.
 */
CASS_EXPORT CassError
cass_collection_append_tuple(CassCollection* collection,
                             const CassTuple* value);

/**
 * Appends a "udt" to the collection.
 *
 * @public @memberof CassCollection
 *
 * @param[in] collection
 * @param[in] value
 * @return CASS_OK if successful, otherwise an error occurred.
 */
CASS_EXPORT CassError
cass_collection_append_user_type(CassCollection* collection,
                                 const CassUserType* value);

/***********************************************************************************
 *
 * Tuple
 *
 ***********************************************************************************/

/**
 * Creates a new tuple.
 *
 * @public @memberof CassTuple
 *
 * @param[in] item_count The number of items in the tuple.
 * @return Returns a tuple that must be freed.
 *
 * @see cass_tuple_free()
 */
CASS_EXPORT CassTuple*
cass_tuple_new(size_t item_count);

/**
 * Creates a new tuple from an existing data type.
 *
 * @public @memberof CassTuple
 *
 * @param[in] data_type
 * @return Returns a tuple that must be freed.
 *
 * @see cass_tuple_free();
 */
CASS_EXPORT CassTuple*
cass_tuple_new_from_data_type(const CassDataType* data_type);

/**
 * Frees a tuple instance.
 *
 * @public @memberof CassTuple
 *
 * @param[in] tuple
 */
CASS_EXPORT void
cass_tuple_free(CassTuple* tuple);

/**
 * Gets the data type of a tuple.
 *
 * @param[in] tuple
 * @return Returns a reference to the data type of the tuple. Do not free
 * this reference as it is bound to the lifetime of the tuple.
 */
CASS_EXPORT const CassDataType*
cass_tuple_data_type(const CassTuple* tuple);

/**
 * Sets an null in a tuple at the specified index.
 *
 * @public @memberof CassTuple
 *
 * @param[in] tuple
 * @param[in] index
 * @return CASS_OK if successful, otherwise an error occurred.
 */
CASS_EXPORT CassError
cass_tuple_set_null(CassTuple* tuple, size_t index);

/**
 * Sets a "tinyint" in a tuple at the specified index.
 *
 * @public @memberof CassTuple
 *
 * @param[in] tuple
 * @param[in] index
 * @param[in] value
 * @return CASS_OK if successful, otherwise an error occurred.
 */
CASS_EXPORT CassError
cass_tuple_set_int8(CassTuple* tuple,
                    size_t index,
                    cass_int8_t value);

/**
 * Sets an "smallint" in a tuple at the specified index.
 *
 * @public @memberof CassTuple
 *
 * @param[in] tuple
 * @param[in] index
 * @param[in] value
 * @return CASS_OK if successful, otherwise an error occurred.
 */
CASS_EXPORT CassError
cass_tuple_set_int16(CassTuple* tuple,
                     size_t index,
                     cass_int16_t value);

/**
 * Sets an "int" in a tuple at the specified index.
 *
 * @public @memberof CassTuple
 *
 * @param[in] tuple
 * @param[in] index
 * @param[in] value
 * @return CASS_OK if successful, otherwise an error occurred.
 */
CASS_EXPORT CassError
cass_tuple_set_int32(CassTuple* tuple,
                     size_t index,
                     cass_int32_t value);

/**
 * Sets a "date" in a tuple at the specified index.
 *
 * @public @memberof CassTuple
 *
 * @param[in] tuple
 * @param[in] index
 * @param[in] value
 * @return CASS_OK if successful, otherwise an error occurred.
 */
CASS_EXPORT CassError
cass_tuple_set_uint32(CassTuple* tuple,
                      size_t index,
                      cass_uint32_t value);

/**
 * Sets a "bigint", "counter", "timestamp" or "time" in a tuple at the
 * specified index.
 *
 * @public @memberof CassTuple
 *
 * @param[in] tuple
 * @param[in] index
 * @param[in] value
 * @return CASS_OK if successful, otherwise an error occurred.
 */
CASS_EXPORT CassError
cass_tuple_set_int64(CassTuple* tuple,
                     size_t index,
                     cass_int64_t value);

/**
 * Sets a "float" in a tuple at the specified index.
 *
 * @public @memberof CassTuple
 *
 * @param[in] tuple
 * @param[in] index
 * @param[in] value
 * @return CASS_OK if successful, otherwise an error occurred.
 */
CASS_EXPORT CassError
cass_tuple_set_float(CassTuple* tuple,
                     size_t index,
                     cass_float_t value);

/**
 * Sets a "double" in a tuple at the specified index.
 *
 * @public @memberof CassTuple
 *
 * @param[in] tuple
 * @param[in] index
 * @param[in] value
 * @return CASS_OK if successful, otherwise an error occurred.
 */
CASS_EXPORT CassError
cass_tuple_set_double(CassTuple* tuple,
                      size_t index,
                      cass_double_t value);

/**
 * Sets a "boolean" in a tuple at the specified index.
 *
 * @public @memberof CassTuple
 *
 * @param[in] tuple
 * @param[in] index
 * @param[in] value
 * @return CASS_OK if successful, otherwise an error occurred.
 */
CASS_EXPORT CassError
cass_tuple_set_bool(CassTuple* tuple,
                    size_t index,
                    cass_bool_t value);

/**
 * Sets an "ascii", "text" or "varchar" in a tuple at the specified index.
 *
 * @public @memberof CassTuple
 *
 * @param[in] tuple
 * @param[in] index
 * @param[in] value The value is copied into the tuple object; the
 * memory pointed to by this parameter can be freed after this call.
 * @return CASS_OK if successful, otherwise an error occurred.
 */
CASS_EXPORT CassError
cass_tuple_set_string(CassTuple* tuple,
                      size_t index,
                      const char* value);

/**
 * Same as cass_tuple_set_string(), but with lengths for string
 * parameters.
 *
 * @public @memberof CassTuple
 *
 * @param[in] tuple
 * @param[in] index
 * @param[in] value
 * @param[in] value_length
 * @return same as cass_tuple_set_string()
 *
 * @see cass_tuple_set_string();
 */
CASS_EXPORT CassError
cass_tuple_set_string_n(CassTuple* tuple,
                        size_t index,
                        const char* value,
                        size_t value_length);

/**
 * Sets a "blob", "varint" or "custom" in a tuple at the specified index.
 *
 * @public @memberof CassTuple
 *
 * @param[in] tuple
 * @param[in] index
 * @param[in] value The value is copied into the tuple object; the
 * memory pointed to by this parameter can be freed after this call.
 * @param[in] value_size
 * @return CASS_OK if successful, otherwise an error occurred.
 */
CASS_EXPORT CassError
cass_tuple_set_bytes(CassTuple* tuple,
                     size_t index,
                     const cass_byte_t* value,
                     size_t value_size);

/**
 * Sets a "uuid" or "timeuuid" in a tuple at the specified index.
 *
 * @public @memberof CassTuple
 *
 * @param[in] tuple
 * @param[in] index
 * @param[in] value
 * @return CASS_OK if successful, otherwise an error occurred.
 */
CASS_EXPORT CassError
cass_tuple_set_uuid(CassTuple* tuple,
                    size_t index,
                    CassUuid value);

/**
 * Sets an "inet" in a tuple at the specified index.
 *
 * @public @memberof CassTuple
 *
 * @param[in] tuple
 * @param[in] index
 * @param[in] value
 * @return CASS_OK if successful, otherwise an error occurred.
 */
CASS_EXPORT CassError
cass_tuple_set_inet(CassTuple* tuple,
                    size_t index,
                    CassInet value);

/**
 * Sets a "decimal" in a tuple at the specified index.
 *
 * @public @memberof CassTuple
 *
 * @param[in] tuple
 * @param[in] index
 * @param[in] varint The value is copied into the tuple object; the
 * memory pointed to by this parameter can be freed after this call.
 * @param[in] varint_size
 * @param[in] scale
 * @return CASS_OK if successful, otherwise an error occurred.
 */
CASS_EXPORT CassError
cass_tuple_set_decimal(CassTuple* tuple,
                       size_t index,
                       const cass_byte_t* varint,
                       size_t varint_size,
                       cass_int32_t scale);

/**
 * Sets a "list", "map" or "set" in a tuple at the specified index.
 *
 * @public @memberof CassTuple
 *
 * @param[in] tuple
 * @param[in] index
 * @param[in] value
 * @return CASS_OK if successful, otherwise an error occurred.
 */
CASS_EXPORT CassError
cass_tuple_set_collection(CassTuple* tuple,
                          size_t index,
                          const CassCollection* value);

/**
 * Sets a "tuple" in a tuple at the specified index.
 *
 * @public @memberof CassTuple
 *
 * @param[in] tuple
 * @param[in] index
 * @param[in] value
 * @return CASS_OK if successful, otherwise an error occurred.
 */
CASS_EXPORT CassError
cass_tuple_set_tuple(CassTuple* tuple,
                     size_t index,
                     const CassTuple* value);

/**
 * Sets a "udt" in a tuple at the specified index.
 *
 * @public @memberof CassTuple
 *
 * @param[in] tuple
 * @param[in] index
 * @param[in] value
 * @return CASS_OK if successful, otherwise an error occurred.
 */
CASS_EXPORT CassError
cass_tuple_set_user_type(CassTuple* tuple,
                         size_t index,
                         const CassUserType* value);

/***********************************************************************************
 *
 * User defined type
 *
 ***********************************************************************************/

/**
 * Creates a new user defined type from existing data type;
 *
 * @public @memberof CassUserType
 *
 * @param[in] data_type
 * @return Returns a user defined type that must be freed. NULL is returned if
 * the data type is not a user defined type.
 *
 * @see cass_user_type_free()
 */
CASS_EXPORT CassUserType*
cass_user_type_new_from_data_type(const CassDataType* data_type);

/**
 * Frees a user defined type instance.
 *
 * @public @memberof CassUserType
 *
 * @param[in] user_type
 */
CASS_EXPORT void
cass_user_type_free(CassUserType* user_type);

/**
 * Gets the data type of a user defined type.
 *
 * @param[in] user_type
 * @return Returns a reference to the data type of the user defined type.
 * Do not free this reference as it is bound to the lifetime of the
 * user defined type.
 */
CASS_EXPORT const CassDataType*
cass_user_type_data_type(const CassUserType* user_type);

/**
 * Sets a null in a user defined type at the specified index.
 *
 * @public @memberof CassUserType
 *
 * @param[in] user_type
 * @param[in] index
 * @return CASS_OK if successful, otherwise an error occurred.
 */
CASS_EXPORT CassError
cass_user_type_set_null(CassUserType* user_type,
                        size_t index);

/**
 * Sets a null in a user defined type at the specified name.
 *
 * @public @memberof CassUserType
 *
 * @param[in] user_type
 * @param[in] name
 * @return CASS_OK if successful, otherwise an error occurred.
 */
CASS_EXPORT CassError
cass_user_type_set_null_by_name(CassUserType* user_type,
                                const char* name);

/**
 * Same as cass_user_type_set_null_by_name(), but with lengths for string
 * parameters.
 *
 * @public @memberof CassUserType
 *
 * @param[in] user_type
 * @param[in] name
 * @param[in] name_length
 * @return same as cass_user_type_set_null_by_name()
 *
 * @see cass_user_type_set_null_by_name()
 */
CASS_EXPORT CassError
cass_user_type_set_null_by_name_n(CassUserType* user_type,
                                   const char* name,
                                   size_t name_length);

<<<<<<< HEAD
=======
/**
 * Sets a "tinyint" in a user defined type at the specified index.
 *
 * @public @memberof CassUserType
 *
 * @param[in] user_type
 * @param[in] index
 * @param[in] value
 * @return CASS_OK if successful, otherwise an error occurred.
 */
CASS_EXPORT CassError
cass_user_type_set_int8(CassUserType* user_type,
                        size_t index,
                        cass_int8_t value);

/**
 * Sets a "tinyint" in a user defined type at the specified name.
 *
 * @public @memberof CassUserType
 *
 * @param[in] user_type
 * @param[in] name
 * @param[in] value
 * @return CASS_OK if successful, otherwise an error occurred.
 */
CASS_EXPORT CassError
cass_user_type_set_int8_by_name(CassUserType* user_type,
                                const char* name,
                                cass_int8_t value);

/**
 * Same as cass_user_type_set_int8_by_name(), but with lengths for string
 * parameters.
 *
 * @public @memberof CassUserType
 *
 * @param[in] user_type
 * @param[in] name
 * @param[in] name_length
 * @param[in] value
 * @return same as cass_user_type_set_int8_by_name()
 *
 * @see cass_user_type_set_int8_by_name()
 */
CASS_EXPORT CassError
cass_user_type_set_int8_by_name_n(CassUserType* user_type,
                                  const char* name,
                                  size_t name_length,
                                  cass_int8_t value);

/**
 * Sets an "smallint" in a user defined type at the specified index.
 *
 * @public @memberof CassUserType
 *
 * @param[in] user_type
 * @param[in] index
 * @param[in] value
 * @return CASS_OK if successful, otherwise an error occurred.
 */
CASS_EXPORT CassError
cass_user_type_set_int16(CassUserType* user_type,
                         size_t index,
                         cass_int16_t value);

/**
 * Sets an "smallint" in a user defined type at the specified name.
 *
 * @public @memberof CassUserType
 *
 * @param[in] user_type
 * @param[in] name
 * @param[in] value
 * @return CASS_OK if successful, otherwise an error occurred.
 */
CASS_EXPORT CassError
cass_user_type_set_int16_by_name(CassUserType* user_type,
                                 const char* name,
                                 cass_int16_t value);

/**
 * Same as cass_user_type_set_int16_by_name(), but with lengths for string
 * parameters.
 *
 * @public @memberof CassUserType
 *
 * @param[in] user_type
 * @param[in] name
 * @param[in] name_length
 * @param[in] value
 * @return same as cass_user_type_set_int16_by_name()
 *
 * @see cass_user_type_set_int16_by_name()
 */
CASS_EXPORT CassError
cass_user_type_set_int16_by_name_n(CassUserType* user_type,
                                   const char* name,
                                   size_t name_length,
                                   cass_int16_t value);

>>>>>>> 85205501
/**
 * Sets an "int" in a user defined type at the specified index.
 *
 * @public @memberof CassUserType
 *
 * @param[in] user_type
 * @param[in] index
 * @param[in] value
 * @return CASS_OK if successful, otherwise an error occurred.
 */
CASS_EXPORT CassError
cass_user_type_set_int32(CassUserType* user_type,
                         size_t index,
                         cass_int32_t value);

/**
 * Sets an "int" in a user defined type at the specified name.
 *
 * @public @memberof CassUserType
 *
 * @param[in] user_type
 * @param[in] name
 * @param[in] value
 * @return CASS_OK if successful, otherwise an error occurred.
 */
CASS_EXPORT CassError
cass_user_type_set_int32_by_name(CassUserType* user_type,
                                 const char* name,
                                 cass_int32_t value);

/**
 * Same as cass_user_type_set_int32_by_name(), but with lengths for string
 * parameters.
 *
 * @public @memberof CassUserType
 *
 * @param[in] user_type
 * @param[in] name
 * @param[in] name_length
 * @param[in] value
 * @return same as cass_user_type_set_int32_by_name()
 *
 * @see cass_user_type_set_int32_by_name()
 */
CASS_EXPORT CassError
cass_user_type_set_int32_by_name_n(CassUserType* user_type,
                                   const char* name,
                                   size_t name_length,
                                   cass_int32_t value);

/**
 * Sets a "date" in a user defined type at the specified index.
 *
 * @public @memberof CassUserType
 *
 * @param[in] user_type
 * @param[in] index
 * @param[in] value
 * @return CASS_OK if successful, otherwise an error occurred.
 */
CASS_EXPORT CassError
cass_user_type_set_uint32(CassUserType* user_type,
                          size_t index,
                          cass_uint32_t value);

/**
 * Sets a "date" in a user defined type at the specified name.
 *
 * @public @memberof CassUserType
 *
 * @param[in] user_type
 * @param[in] name
 * @param[in] value
 * @return CASS_OK if successful, otherwise an error occurred.
 */
CASS_EXPORT CassError
cass_user_type_set_uint32_by_name(CassUserType* user_type,
                                  const char* name,
                                  cass_uint32_t value);

/**
 * Same as cass_user_type_set_uint32_by_name(), but with lengths for string
 * parameters.
 *
 * @public @memberof CassUserType
 *
 * @param[in] user_type
 * @param[in] name
 * @param[in] name_length
 * @param[in] value
 * @return same as cass_user_type_set_uint32_by_name()
 *
 * @see cass_user_type_set_uint32_by_name()
 */
CASS_EXPORT CassError
cass_user_type_set_uint32_by_name_n(CassUserType* user_type,
                                    const char* name,
                                    size_t name_length,
                                    cass_uint32_t value);


/**
 * Sets an "bigint", "counter", "timestamp" or "time" in a
 * user defined type at the specified index.
 *
 * @public @memberof CassUserType
 *
 * @param[in] user_type
 * @param[in] index
 * @param[in] value
 * @return CASS_OK if successful, otherwise an error occurred.
 */
CASS_EXPORT CassError
cass_user_type_set_int64(CassUserType* user_type,
                         size_t index,
                         cass_int64_t value);

/**
 * Sets an "bigint", "counter", "timestamp" or "time" in a
 * user defined type at the specified name.
 *
 * @public @memberof CassUserType
 *
 * @param[in] user_type
 * @param[in] name
 * @param[in] value
 * @return CASS_OK if successful, otherwise an error occurred.
 */
CASS_EXPORT CassError
cass_user_type_set_int64_by_name(CassUserType* user_type,
                                 const char* name,
                                 cass_int64_t value);

/**
 * Same as cass_user_type_set_int64_by_name(), but with lengths for string
 * parameters.
 *
 * @public @memberof CassUserType
 *
 * @param[in] user_type
 * @param[in] name
 * @param[in] name_length
 * @param[in] value
 * @return same as cass_user_type_set_int64_by_name()
 *
 * @see cass_user_type_set_int64_by_name()
 */
CASS_EXPORT CassError
cass_user_type_set_int64_by_name_n(CassUserType* user_type,
                                   const char* name,
                                   size_t name_length,
                                   cass_int64_t value);

/**
 * Sets a "float" in a user defined type at the specified index.
 *
 * @public @memberof CassUserType
 *
 * @param[in] user_type
 * @param[in] index
 * @param[in] value
 * @return CASS_OK if successful, otherwise an error occurred.
 */
CASS_EXPORT CassError
cass_user_type_set_float(CassUserType* user_type,
                         size_t index,
                         cass_float_t value);

/**
 * Sets a "float" in a user defined type at the specified name.
 *
 * @public @memberof CassUserType
 *
 * @param[in] user_type
 * @param[in] name
 * @param[in] value
 * @return CASS_OK if successful, otherwise an error occurred.
 */
CASS_EXPORT CassError
cass_user_type_set_float_by_name(CassUserType* user_type,
                                 const char* name,
                                 cass_float_t value);

/**
 * Same as cass_user_type_set_float_by_name(), but with lengths for string
 * parameters.
 *
 * @public @memberof CassUserType
 *
 * @param[in] user_type
 * @param[in] name
 * @param[in] name_length
 * @param[in] value
 * @return same as cass_user_type_set_float_by_name()
 *
 * @see cass_user_type_set_float_by_name()
 */
CASS_EXPORT CassError
cass_user_type_set_float_by_name_n(CassUserType* user_type,
                                   const char* name,
                                   size_t name_length,
                                   cass_float_t value);

/**
 * Sets an "double" in a user defined type at the specified index.
 *
 * @public @memberof CassUserType
 *
 * @param[in] user_type
 * @param[in] index
 * @param[in] value
 * @return CASS_OK if successful, otherwise an error occurred.
 */
CASS_EXPORT CassError
cass_user_type_set_double(CassUserType* user_type,
                         size_t index,
                         cass_double_t value);

/**
 * Sets an "double" in a user defined type at the specified name.
 *
 * @public @memberof CassUserType
 *
 * @param[in] user_type
 * @param[in] name
 * @param[in] value
 * @return CASS_OK if successful, otherwise an error occurred.
 */
CASS_EXPORT CassError
cass_user_type_set_double_by_name(CassUserType* user_type,
                                 const char* name,
                                 cass_double_t value);

/**
 * Same as cass_user_type_set_double_by_name(), but with lengths for string
 * parameters.
 *
 * @public @memberof CassUserType
 *
 * @param[in] user_type
 * @param[in] name
 * @param[in] name_length
 * @param[in] value
 * @return same as cass_user_type_set_double_by_name()
 *
 * @see cass_user_type_set_double_by_name()
 */
CASS_EXPORT CassError
cass_user_type_set_double_by_name_n(CassUserType* user_type,
                                   const char* name,
                                   size_t name_length,
                                   cass_double_t value);

/**
 * Sets a "boolean" in a user defined type at the specified index.
 *
 * @public @memberof CassUserType
 *
 * @param[in] user_type
 * @param[in] index
 * @param[in] value
 * @return CASS_OK if successful, otherwise an error occurred.
 */
CASS_EXPORT CassError
cass_user_type_set_bool(CassUserType* user_type,
                         size_t index,
                         cass_bool_t value);

/**
 * Sets a "boolean" in a user defined type at the specified name.
 *
 * @public @memberof CassUserType
 *
 * @param[in] user_type
 * @param[in] name
 * @param[in] value
 * @return CASS_OK if successful, otherwise an error occurred.
 */
CASS_EXPORT CassError
cass_user_type_set_bool_by_name(CassUserType* user_type,
                                 const char* name,
                                 cass_bool_t value);

/**
 * Same as cass_user_type_set_double_by_name(), but with lengths for string
 * parameters.
 *
 * @public @memberof CassUserType
 *
 * @param[in] user_type
 * @param[in] name
 * @param[in] name_length
 * @param[in] value
 * @return same as cass_user_type_set_double_by_name()
 *
 * @see cass_user_type_set_double_by_name()
 */
CASS_EXPORT CassError
cass_user_type_set_bool_by_name_n(CassUserType* user_type,
                                   const char* name,
                                   size_t name_length,
                                   cass_bool_t value);


/**
 * Sets an "ascii", "text" or "varchar" in a user defined type at the
 * specified index.
 *
 * @public @memberof CassUserType
 *
 * @param[in] user_type
 * @param[in] index
 * @param[in] value
 * @return CASS_OK if successful, otherwise an error occurred.
 */
CASS_EXPORT CassError
cass_user_type_set_string(CassUserType* user_type,
                          size_t index,
                          const char* value);

/**
 * Same as cass_user_type_set_string(), but with lengths for string
 * parameters.
 *
 * @public @memberof CassUserType
 *
 * @param[in] user_type
 * @param[in] index
 * @param[in] value
 * @param[in] value_length
 * @return same as cass_user_type_set_string()
 *
 * @see cass_user_type_set_string()
 */
CASS_EXPORT CassError
cass_user_type_set_string_n(CassUserType* user_type,
                            size_t index,
                            const char* value,
                            size_t value_length);

/**
 * Sets an "ascii", "text" or "varchar" in a user defined type at the
 * specified name.
 *
 * @public @memberof CassUserType
 *
 * @param[in] user_type
 * @param[in] name
 * @param[in] value
 * @return CASS_OK if successful, otherwise an error occurred.
 */
CASS_EXPORT CassError
cass_user_type_set_string_by_name(CassUserType* user_type,
                                 const char* name,
                                 const char* value);

/**
 * Same as cass_user_type_set_string_by_name(), but with lengths for string
 * parameters.
 *
 * @public @memberof CassUserType
 *
 * @param[in] user_type
 * @param[in] name
 * @param[in] name_length
 * @param[in] value
 * @param[in] value_length
 * @return same as cass_user_type_set_string_by_name()
 *
 * @see cass_user_type_set_string_by_name()
 */
CASS_EXPORT CassError
cass_user_type_set_string_by_name_n(CassUserType* user_type,
                                   const char* name,
                                   size_t name_length,
                                   const char* value,
                                   size_t value_length);

/**
 * Sets a "blob" "varint" or "custom" in a user defined type at the specified index.
 *
 * @public @memberof CassUserType
 *
 * @param[in] user_type
 * @param[in] index
 * @param[in] value
 * @param[in] value_size
 * @return CASS_OK if successful, otherwise an error occurred.
 */
CASS_EXPORT CassError
cass_user_type_set_bytes(CassUserType* user_type,
                         size_t index,
                         const cass_byte_t* value,
                         size_t value_size);

/**
 * Sets a "blob", "varint" or "custom" in a user defined type at the specified name.
 *
 * @public @memberof CassUserType
 *
 * @param[in] user_type
 * @param[in] name
 * @param[in] value
 * @param[in] value_size
 * @return CASS_OK if successful, otherwise an error occurred.
 */
CASS_EXPORT CassError
cass_user_type_set_bytes_by_name(CassUserType* user_type,
                                 const char* name,
                                 const cass_byte_t* value,
                                 size_t value_size);

/**
 * Same as cass_user_type_set_bytes_by_name(), but with lengths for string
 * parameters.
 *
 * @public @memberof CassUserType
 *
 * @param[in] user_type
 * @param[in] name
 * @param[in] name_length
 * @param[in] value
 * @param[in] value_size
 * @return same as cass_user_type_set_bytes_by_name()
 *
 * @see cass_user_type_set_bytes_by_name()
 */
CASS_EXPORT CassError
cass_user_type_set_bytes_by_name_n(CassUserType* user_type,
                                   const char* name,
                                   size_t name_length,
                                   const cass_byte_t* value,
                                   size_t value_size);

/**
 * Sets a "uuid" or "timeuuid" in a user defined type at the specified index.
 *
 * @public @memberof CassUserType
 *
 * @param[in] user_type
 * @param[in] index
 * @param[in] value
 * @return CASS_OK if successful, otherwise an error occurred.
 */
CASS_EXPORT CassError
cass_user_type_set_uuid(CassUserType* user_type,
                         size_t index,
                         CassUuid value);

/**
 * Sets a "uuid" or "timeuuid" in a user defined type at the specified name.
 *
 * @public @memberof CassUserType
 *
 * @param[in] user_type
 * @param[in] name
 * @param[in] value
 * @return CASS_OK if successful, otherwise an error occurred.
 */
CASS_EXPORT CassError
cass_user_type_set_uuid_by_name(CassUserType* user_type,
                                 const char* name,
                                 CassUuid value);

/**
 * Same as cass_user_type_set_uuid_by_name(), but with lengths for string
 * parameters.
 *
 * @public @memberof CassUserType
 *
 * @param[in] user_type
 * @param[in] name
 * @param[in] name_length
 * @param[in] value
 * @return same as cass_user_type_set_uuid_by_name()
 *
 * @see cass_user_type_set_uuid_by_name()
 */
CASS_EXPORT CassError
cass_user_type_set_uuid_by_name_n(CassUserType* user_type,
                                   const char* name,
                                   size_t name_length,
                                   CassUuid value);

/**
 * Sets a "inet" in a user defined type at the specified index.
 *
 * @public @memberof CassUserType
 *
 * @param[in] user_type
 * @param[in] index
 * @param[in] value
 * @return CASS_OK if successful, otherwise an error occurred.
 */
CASS_EXPORT CassError
cass_user_type_set_inet(CassUserType* user_type,
                         size_t index,
                         CassInet value);

/**
 * Sets a "inet" in a user defined type at the specified name.
 *
 * @public @memberof CassUserType
 *
 * @param[in] user_type
 * @param[in] name
 * @param[in] value
 * @return CASS_OK if successful, otherwise an error occurred.
 */
CASS_EXPORT CassError
cass_user_type_set_inet_by_name(CassUserType* user_type,
                                 const char* name,
                                 CassInet value);

/**
 * Same as cass_user_type_set_inet_by_name(), but with lengths for string
 * parameters.
 *
 * @public @memberof CassUserType
 *
 * @param[in] user_type
 * @param[in] name
 * @param[in] name_length
 * @param[in] value
 * @return same as cass_user_type_set_inet_by_name()
 *
 * @see cass_user_type_set_inet_by_name()
 */
CASS_EXPORT CassError
cass_user_type_set_inet_by_name_n(CassUserType* user_type,
                                   const char* name,
                                   size_t name_length,
                                   CassInet value);

/**
 * Sets an "decimal" in a user defined type at the specified index.
 *
 * @public @memberof CassUserType
 *
 * @param[in] user_type
 * @param[in] index
 * @param[in] varint
 * @param[in] varint_size
 * @param[in] scale
 * @return CASS_OK if successful, otherwise an error occurred.
 */
CASS_EXPORT CassError
cass_user_type_set_decimal(CassUserType* user_type,
                           size_t index,
                           const cass_byte_t* varint,
                           size_t varint_size,
                           int scale);

/**
 * Sets "decimal" in a user defined type at the specified name.
 *
 * @public @memberof CassUserType
 *
 * @param[in] user_type
 * @param[in] name
 * @param[in] varint
 * @param[in] varint_size
 * @param[in] scale
 * @return CASS_OK if successful, otherwise an error occurred.
 */
CASS_EXPORT CassError
cass_user_type_set_decimal_by_name(CassUserType* user_type,
                                   const char* name,
                                   const cass_byte_t* varint,
                                   size_t varint_size,
                                   int scale);

/**
 * Same as cass_user_type_set_decimal_by_name(), but with lengths for string
 * parameters.
 *
 * @public @memberof CassUserType
 *
 * @param[in] user_type
 * @param[in] name
 * @param[in] name_length
 * @param[in] varint
 * @param[in] varint_size
 * @param[in] scale
 * @return same as cass_user_type_set_decimal_by_name()
 *
 * @see cass_user_type_set_decimal_by_name()
 */
CASS_EXPORT CassError
cass_user_type_set_decimal_by_name_n(CassUserType* user_type,
                                     const char* name,
                                     size_t name_length,
                                     const cass_byte_t* varint,
                                     size_t varint_size,
                                     int scale);

/**
 * Sets a "list", "map" or "set" in a user defined type at the
 * specified index.
 *
 * @public @memberof CassUserType
 *
 * @param[in] user_type
 * @param[in] index
 * @param[in] value
 * @return CASS_OK if successful, otherwise an error occurred.
 */
CASS_EXPORT CassError
cass_user_type_set_collection(CassUserType* user_type,
                              size_t index,
                              const CassCollection* value);

/**
 * Sets a "list", "map" or "set" in a user defined type at the
 * specified name.
 *
 * @public @memberof CassUserType
 *
 * @param[in] user_type
 * @param[in] name
 * @param[in] value
 * @return CASS_OK if successful, otherwise an error occurred.
 */
CASS_EXPORT CassError
cass_user_type_set_collection_by_name(CassUserType* user_type,
                                      const char* name,
                                      const CassCollection* value);

/**
 * Same as cass_user_type_set_collection_by_name(), but with lengths for string
 * parameters.
 *
 * @public @memberof CassUserType
 *
 * @param[in] user_type
 * @param[in] name
 * @param[in] name_length
 * @param[in] value
 * @return same as cass_user_type_set_collection_by_name()
 *
 * @see cass_user_type_set_collection_by_name()
 */
CASS_EXPORT CassError
cass_user_type_set_collection_by_name_n(CassUserType* user_type,
                                        const char* name,
                                        size_t name_length,
                                        const CassCollection* value);

/**
 * Sets a "tuple" in a user defined type at the specified index.
 *
 * @public @memberof CassUserType
 *
 * @param[in] user_type
 * @param[in] index
 * @param[in] value
 * @return CASS_OK if successful, otherwise an error occurred.
 */
CASS_EXPORT CassError
cass_user_type_set_tuple(CassUserType* user_type,
                              size_t index,
                              const CassTuple* value);

/**
 * Sets a "tuple" in a user defined type at the specified name.
 *
 * @public @memberof CassUserType
 *
 * @param[in] user_type
 * @param[in] name
 * @param[in] value
 * @return CASS_OK if successful, otherwise an error occurred.
 */
CASS_EXPORT CassError
cass_user_type_set_tuple_by_name(CassUserType* user_type,
                                      const char* name,
                                      const CassTuple* value);

/**
 * Same as cass_user_type_set_tuple_by_name(), but with lengths for string
 * parameters.
 *
 * @public @memberof CassUserType
 *
 * @param[in] user_type
 * @param[in] name
 * @param[in] name_length
 * @param[in] value
 * @return same as cass_user_type_set_tuple_by_name()
 *
 * @see cass_user_type_set_tuple_by_name()
 */
CASS_EXPORT CassError
cass_user_type_set_tuple_by_name_n(CassUserType* user_type,
                                        const char* name,
                                        size_t name_length,
                                        const CassTuple* value);

/**
 * Sets a user defined type in a user defined type at the specified index.
 *
 * @public @memberof CassUserType
 *
 * @param[in] user_type
 * @param[in] index
 * @param[in] value
 * @return CASS_OK if successful, otherwise an error occurred.
 */
CASS_EXPORT CassError
cass_user_type_set_user_type(CassUserType* user_type,
                             size_t index,
                             const CassUserType* value);

/**
 * Sets a user defined type in a user defined type at the specified name.
 *
 * @public @memberof CassUserType
 *
 * @param[in] user_type
 * @param[in] name
 * @param[in] value
 * @return CASS_OK if successful, otherwise an error occurred.
 */
CASS_EXPORT CassError
cass_user_type_set_user_type_by_name(CassUserType* user_type,
                                     const char* name,
                                     const CassUserType* value);

/**
 * Same as cass_user_type_set_user_type_by_name(), but with lengths for string
 * parameters.
 *
 * @public @memberof CassUserType
 *
 * @param[in] user_type
 * @param[in] name
 * @param[in] name_length
 * @param[in] value
 * @return same as cass_user_type_set_user_type_by_name()
 *
 * @see cass_user_type_set_user_type_by_name()
 */
CASS_EXPORT CassError
cass_user_type_set_user_type_by_name_n(CassUserType* user_type,
                                       const char* name,
                                       size_t name_length,
                                       const CassUserType* value);

/***********************************************************************************
 *
 * Result
 *
 ***********************************************************************************/

/**
 * Frees a result instance.
 *
 * This method invalidates all values, rows, and
 * iterators that were derived from this result.
 *
 * @public @memberof CassResult
 *
 * @param[in] result
 */
CASS_EXPORT void
cass_result_free(const CassResult* result);

/**
 * Gets the number of rows for the specified result.
 *
 * @public @memberof CassResult
 *
 * @param[in] result
 * @return The number of rows in the result.
 */
CASS_EXPORT size_t
cass_result_row_count(const CassResult* result);

/**
 * Gets the number of columns per row for the specified result.
 *
 * @public @memberof CassResult
 *
 * @param[in] result
 * @return The number of columns per row in the result.
 */
CASS_EXPORT size_t
cass_result_column_count(const CassResult* result);

/**
 * Gets the column name at index for the specified result.
 *
 * @public @memberof CassResult
 *
 * @param[in] result
 * @param[in] index
 * @param[out] name The column name at the specified index.
 * @param[out] name_length
 * @return CASS_OK if successful, otherwise error occurred
 */
CASS_EXPORT CassError
cass_result_column_name(const CassResult *result,
                        size_t index,
                        const char** name,
                        size_t* name_length);

/**
 * Gets the column type at index for the specified result.
 *
 * @public @memberof CassResult
 *
 * @param[in] result
 * @param[in] index
 * @return The column type at the specified index. CASS_VALUE_TYPE_UNKNOWN
 * is returned if the index is out of bounds.
 */
CASS_EXPORT CassValueType
cass_result_column_type(const CassResult* result,
                        size_t index);

/**
 * Gets the column data type at index for the specified result.
 *
 * @public @memberof CassResult
 *
 * @param[in] result
 * @param[in] index
 * @return The column type at the specified index. NULL is returned if the
 * index is out of bounds.
 */
CASS_EXPORT const CassDataType*
cass_result_column_data_type(const CassResult* result, size_t index);

/**
 * Gets the first row of the result.
 *
 * @public @memberof CassResult
 *
 * @param[in] result
 * @return The first row of the result. NULL if there are no rows.
 */
CASS_EXPORT const CassRow*
cass_result_first_row(const CassResult* result);

/**
 * Returns true if there are more pages.
 *
 * @public @memberof CassResult
 *
 * @param[in] result
 * @return cass_true if there are more pages
 */
CASS_EXPORT cass_bool_t
cass_result_has_more_pages(const CassResult* result);

/**
 * Gets the raw paging state from the result. The paging state is bound to the
 * lifetime of the result object. If paging state needs to live beyond the
 * lifetime of the result object it must be copied.
 *
 * <b>Warning:</b> The paging state should not be exposed to or come from
 * untrusted environments. The paging state could be spoofed and potentially
 * used to gain access to other data.
 *
 * @public @memberof CassResult
 *
 * @param[in] result
 * @param[out] paging_state
 * @param[out] paging_state_size
 * @return CASS_OK if successful, otherwise error occurred
 *
 * @see cass_statement_set_paging_state_token()
 */
CASS_EXPORT CassError
cass_result_paging_state_token(const CassResult* result,
                               const char** paging_state,
                               size_t* paging_state_size);

/***********************************************************************************
 *
 * Error result
 *
 ***********************************************************************************/

/**
 * Frees an error result instance.
 *
 * @public @memberof CassErrorResult
 *
 * @param[in] result
 */
CASS_EXPORT void
cass_error_result_free(const CassErrorResult* error_result);

/**
 * Gets error code for the error result. This error code will always
 * have an server error source.
 *
 * @public @memberof CassErrorResult
 *
 * @param[in] error_result
 * @return The server error code
 */
CASS_EXPORT CassError
cass_error_result_code(const CassErrorResult* error_result);

/**
 * Gets consistency that triggered the error result of the
 * following types:
 *
 * <ul>
 *   <li>CASS_ERROR_SERVER_READ_TIMEOUT</li>
 *   <li>CASS_ERROR_SERVER_WRITE_TIMEOUT</li>
 *   <li>CASS_ERROR_SERVER_UNAVAILABLE</li>
 * </ul>
 *
 * @public @memberof CassErrorResult
 *
 * @param[in] error_result
 * @return The consistency that triggered the error for a read timeout,
 * write timeout or an unavailable error result. Undefined for other
 * error result types.
 */
CASS_EXPORT CassConsistency
cass_error_result_consistency(const CassErrorResult* error_result);

/**
 * Gets the acutal number of recieved responses, recieved acknowlegements
 * or alive nodes for following error result types, respectively:
 *
 * <ul>
 *   <li>CASS_ERROR_SERVER_READ_TIMEOUT</li>
 *   <li>CASS_ERROR_SERVER_WRITE_TIMEOUT</li>
 *   <li>CASS_ERROR_SERVER_UNAVAILABLE</li>
 * </ul>
 *
 * @public @memberof CassErrorResult
 *
 * @param[in] error_result
 * @return The actual received responses for a read timeout, actual recieved
 * acknowlegements for a write timeout or actual alive nodes for a unavailable
 * error. Undefined for other error result types.
 */
CASS_EXPORT cass_int32_t
cass_error_result_responses_received(const CassErrorResult* error_result);

/**
 * Gets required responses, required acknowlegements or required alive nodes
 * needed to successfully complete the request for following error result types,
 * respectively:
 *
 * <ul>
 *   <li>CASS_ERROR_SERVER_READ_TIMEOUT</li>
 *   <li>CASS_ERROR_SERVER_WRITE_TIMEOUT</li>
 *   <li>CASS_ERROR_SERVER_UNAVAILABLE</li>
 * </ul>
 *
 * @public @memberof CassErrorResult
 *
 * @param[in] error_result
 * @return The required responses for a read time, required acknowlegements
 * for a write timeout or required alive nodes for an unavailable error result.
 * Undefined for other error result types.
 */
CASS_EXPORT cass_int32_t
cass_error_result_responses_required(const CassErrorResult* error_result);


/**
 * Gets if the data was actually present in the responses from the replicas when
 * the read timed out (CASS_ERROR_SERVER_READ_TIMEOUT).
 *
 * @public @memberof CassErrorResult
 *
 * @param[in] error_result
 * @return cass_true if the data was present in the recieved responses when the
 * read timeout occured. Undefined for other error result types.
 */
CASS_EXPORT cass_bool_t
cass_error_result_data_present(const CassErrorResult* error_result);

/**
 * Gets the write type of a request when the write timed out
 * (CASS_ERROR_SERVER_WRITE_TIMEOUT).
 *
 * @public @memberof CassErrorResult
 *
 * @param[in] error_result
 * @return The type of the write that timed out. Undefined for
 * other error result types.
 */
CASS_EXPORT CassWriteType
cass_error_result_write_type(const CassErrorResult* error_result);

/***********************************************************************************
 *
 * Iterator
 *
 ***********************************************************************************/

/**
 * Frees an iterator instance.
 *
 * @public @memberof CassIterator
 *
 * @param[in] iterator
 */
CASS_EXPORT void
cass_iterator_free(CassIterator* iterator);

/**
 * Gets the type of the specified iterator.
 *
 * @public @memberof CassIterator
 *
 * @param[in] iterator
 * @return The type of the iterator.
 */
CASS_EXPORT CassIteratorType
cass_iterator_type(CassIterator* iterator);

/**
 * Creates a new iterator for the specified result. This can be
 * used to iterate over rows in the result.
 *
 * @public @memberof CassResult
 *
 * @param[in] result
 * @return A new iterator that must be freed.
 *
 * @see cass_iterator_free()
 */
CASS_EXPORT CassIterator*
cass_iterator_from_result(const CassResult* result);

/**
 * Creates a new iterator for the specified row. This can be
 * used to iterate over columns in a row.
 *
 * @public @memberof CassRow
 *
 * @param[in] row
 * @return A new iterator that must be freed.
 *
 * @see cass_iterator_free()
 */
CASS_EXPORT CassIterator*
cass_iterator_from_row(const CassRow* row);

/**
 * Creates a new iterator for the specified collection. This can be
 * used to iterate over values in a collection.
 *
 * @public @memberof CassValue
 *
 * @param[in] value
 * @return A new iterator that must be freed. NULL returned if the
 * value is not a collection.
 *
 * @see cass_iterator_free()
 */
CASS_EXPORT CassIterator*
cass_iterator_from_collection(const CassValue* value);

/**
 * Creates a new iterator for the specified map. This can be
 * used to iterate over key/value pairs in a map.
 *
 * @public @memberof CassValue
 *
 * @param[in] value
 * @return A new iterator that must be freed. NULL returned if the
 * value is not a map.
 *
 * @see cass_iterator_free()
 */
CASS_EXPORT CassIterator*
cass_iterator_from_map(const CassValue* value);

/**
 * Creates a new iterator for the specified tuple. This can be
 * used to iterate over values in a tuple.
 *
 * @public @memberof CassValue
 *
 * @param[in] value
 * @return A new iterator that must be freed. NULL returned if the
 * value is not a tuple.
 *
 * @see cass_iterator_free()
 */
CASS_EXPORT CassIterator*
cass_iterator_from_tuple(const CassValue* value);

/**
 * Creates a new iterator for the specified user defined type. This can be
 * used to iterate over fields in a user defined type.
 *
 * @public @memberof CassValue
 *
 * @param[in] value
 * @return A new iterator that must be freed. NULL returned if the
 * value is not a user defined type.
 *
 * @see cass_iterator_free()
 */
CASS_EXPORT CassIterator*
cass_iterator_from_user_type(const CassValue* value);

/**
 * Creates a new iterator for the specified schema.
 * This can be used to iterate over keyspace entries.
 *
 * @public @memberof CassSchema
 *
 * @param[in] schema
 * @return A new iterator that must be freed.
 *
 * @see cass_iterator_get_schema_meta()
 * @see cass_iterator_free()
 */
CASS_EXPORT CassIterator*
cass_iterator_from_schema(const CassSchema* schema);

/**
 * Creates a new iterator for the specified schema metadata.
 * This can be used to iterate over table/column entries.
 *
 * @public @memberof CassSchemaMeta
 *
 * @param[in] meta
 * @return A new iterator that must be freed.
 *
 * @see cass_iterator_get_schema_meta()
 * @see cass_iterator_free()
 */
CASS_EXPORT CassIterator*
cass_iterator_from_schema_meta(const CassSchemaMeta* meta);

/**
 * Creates a new iterator for the specified schema metadata.
 * This can be used to iterate over schema metadata fields.
 *
 * @public @memberof CassSchemaMeta
 *
 * @param[in] meta
 * @return A new iterator that must be freed.
 *
 * @see cass_iterator_get_schema_meta_field()
 * @see cass_iterator_free()
 */
CASS_EXPORT CassIterator*
cass_iterator_fields_from_schema_meta(const CassSchemaMeta* meta);

/**
 * Advance the iterator to the next row, column or collection item.
 *
 * @public @memberof CassIterator
 *
 * @param[in] iterator
 * @return false if no more rows, columns or items, otherwise true
 */
CASS_EXPORT cass_bool_t
cass_iterator_next(CassIterator* iterator);

/**
 * Gets the row at the result iterator's current position.
 *
 * Calling cass_iterator_next() will invalidate the previous
 * row returned by this method.
 *
 * @public @memberof CassIterator
 *
 * @param[in] iterator
 * @return A row
 */
CASS_EXPORT const CassRow*
cass_iterator_get_row(CassIterator* iterator);

/**
 * Gets the column value at the row iterator's current position.
 *
 * Calling cass_iterator_next() will invalidate the previous
 * column returned by this method.
 *
 * @public @memberof CassIterator
 *
 * @param[in] iterator
 * @return A value
 */
CASS_EXPORT const CassValue*
cass_iterator_get_column(CassIterator* iterator);

/**
 * Gets the value at a collection or tuple iterator's current position.
 *
 * Calling cass_iterator_next() will invalidate the previous
 * value returned by this method.
 *
 * @public @memberof CassIterator
 *
 * @param[in] iterator
 * @return A value
 */
CASS_EXPORT const CassValue*
cass_iterator_get_value(CassIterator* iterator);

/**
 * Gets the key at the map iterator's current position.
 *
 * Calling cass_iterator_next() will invalidate the previous
 * value returned by this method.
 *
 * @public @memberof CassIterator
 *
 * @param[in] iterator
 * @return A value
 */
CASS_EXPORT const CassValue*
cass_iterator_get_map_key(CassIterator* iterator);


/**
 * Gets the value at the map iterator's current position.
 *
 * Calling cass_iterator_next() will invalidate the previous
 * value returned by this method.
 *
 * @public @memberof CassIterator
 *
 * @param[in] iterator
 * @return A value
 */
CASS_EXPORT const CassValue*
cass_iterator_get_map_value(CassIterator* iterator);

/**
 * Gets the field name at the user type defined iterator's current position.
 *
 * Calling cass_iterator_next() will invalidate the previous
 * name returned by this method.
 *
 * @public @memberof CassIterator
 *
 * @param[in] iterator
 * @param[out] name
 * @param[out] name_length
 * @return CASS_OK if successful, otherwise error occurred
 */
CASS_EXPORT CassError
cass_iterator_get_user_type_field_name(CassIterator* iterator,
                                       const char** name,
                                       size_t* name_length);

/**
 * Gets the field value at the user type defined iterator's current position.
 *
 * Calling cass_iterator_next() will invalidate the previous
 * value returned by this method.
 *
 * @public @memberof CassIterator
 *
 * @param[in] iterator
 * @return A value
 */
CASS_EXPORT const CassValue*
cass_iterator_get_user_type_field_value(CassIterator* iterator);

/**
 * Gets the schema metadata entry at the iterator's current
 * position.
 *
 * Calling cass_iterator_next() will invalidate the previous
 * value returned by this method.
 *
 * @public @memberof CassIterator
 *
 * @param[in] iterator
 * @return A keyspace/table/column schema metadata entry
 */
CASS_EXPORT const CassSchemaMeta*
cass_iterator_get_schema_meta(CassIterator* iterator);

/**
 * Gets the schema metadata field at the iterator's current
 * position.
 *
 * Calling cass_iterator_next() will invalidate the previous
 * value returned by this method.
 *
 * @public @memberof CassIterator
 *
 * @param[in] iterator
 * @return A schema metadata field
 */
CASS_EXPORT const CassSchemaMetaField*
cass_iterator_get_schema_meta_field(CassIterator* iterator);

/***********************************************************************************
 *
 * Row
 *
 ***********************************************************************************/

/**
 * Get the column value at index for the specified row.
 *
 * @public @memberof CassRow
 *
 * @param[in] row
 * @param[in] index
 * @return The column value at the specified index. NULL is
 * returned if the index is out of bounds.
 */
CASS_EXPORT const CassValue*
cass_row_get_column(const CassRow* row,
                    size_t index);


/**
 * Get the column value by name for the specified row.
 *
 * @public @memberof CassRow
 *
 * @param[in] row
 * @param[in] name
 * @return The column value for the specified name. NULL is
 * returned if the column does not exist.
 */
CASS_EXPORT const CassValue*
cass_row_get_column_by_name(const CassRow* row,
                            const char* name);

/**
 * Same as cass_row_get_column_by_name(), but with lengths for string
 * parameters.
 *
 * @public @memberof CassRow
 *
 * @param[in] row
 * @param[in] name
 * @param[in] name_length
 * @return same as cass_row_get_column_by_name()
 *
 * @see cass_row_get_column_by_name()
 */
CASS_EXPORT const CassValue*
cass_row_get_column_by_name_n(const CassRow* row,
                              const char* name,
                              size_t name_length);

/***********************************************************************************
 *
 * Value
 *
 ***********************************************************************************/

/**
 * Gets the data type of a value.
 *
 * @public @memberof CassValue
 *
 * @param[in] value
 * @return Returns a reference to the data type of the value.
 * Do not free this reference as it is bound to the lifetime of the value.
 */
CASS_EXPORT const CassDataType*
cass_value_data_type(const CassValue* value);

/**
 * Gets an int8 for the specified value.
 *
 * @public @memberof CassValue
 *
 * @param[in] value
 * @param[out] output
 * @return CASS_OK if successful, otherwise error occurred
 */
CASS_EXPORT CassError
cass_value_get_int8(const CassValue* value,
                     cass_int8_t* output);

/**
 * Gets an int16 for the specified value.
 *
 * @public @memberof CassValue
 *
 * @param[in] value
 * @param[out] output
 * @return CASS_OK if successful, otherwise error occurred
 */
CASS_EXPORT CassError
cass_value_get_int16(const CassValue* value,
                     cass_int16_t* output);

/**
 * Gets an int32 for the specified value.
 *
 * @public @memberof CassValue
 *
 * @param[in] value
 * @param[out] output
 * @return CASS_OK if successful, otherwise error occurred
 */
CASS_EXPORT CassError
cass_value_get_int32(const CassValue* value,
                     cass_int32_t* output);

/**
 * Gets an uint32 for the specified value.
 *
 * @public @memberof CassValue
 *
 * @param[in] value
 * @param[out] output
 * @return CASS_OK if successful, otherwise error occurred
 */
CASS_EXPORT CassError
cass_value_get_uint32(const CassValue* value,
                      cass_uint32_t* output);

/**
 * Gets an int64 for the specified value.
 *
 * @public @memberof CassValue
 *
 * @param[in] value
 * @param[out] output
 * @return CASS_OK if successful, otherwise error occurred
 */
CASS_EXPORT CassError
cass_value_get_int64(const CassValue* value,
                     cass_int64_t* output);

/**
 * Gets a float for the specified value.
 *
 * @public @memberof CassValue
 *
 * @param[in] value
 * @param[out] output
 * @return CASS_OK if successful, otherwise error occurred
 */
CASS_EXPORT CassError
cass_value_get_float(const CassValue* value,
                     cass_float_t* output);

/**
 * Gets a double for the specified value.
 *
 * @public @memberof CassValue
 *
 * @param[in] value
 * @param[out] output
 * @return CASS_OK if successful, otherwise error occurred
 */
CASS_EXPORT CassError
cass_value_get_double(const CassValue* value,
                      cass_double_t* output);

/**
 * Gets a bool for the specified value.
 *
 * @public @memberof CassValue
 *
 * @param[in] value
 * @param[out] output
 * @return CASS_OK if successful, otherwise error occurred
 */
CASS_EXPORT CassError
cass_value_get_bool(const CassValue* value,
                    cass_bool_t* output);

/**
 * Gets a UUID for the specified value.
 *
 * @public @memberof CassValue
 *
 * @param[in] value
 * @param[out] output
 * @return CASS_OK if successful, otherwise error occurred
 */
CASS_EXPORT CassError
cass_value_get_uuid(const CassValue* value,
                    CassUuid* output);

/**
 * Gets an INET for the specified value.
 *
 * @public @memberof CassValue
 *
 * @param[in] value
 * @param[out] output
 * @return CASS_OK if successful, otherwise error occurred
 */
CASS_EXPORT CassError
cass_value_get_inet(const CassValue* value,
                    CassInet* output);

/**
 * Gets a string for the specified value.
 *
 * @public @memberof CassValue
 *
 * @param[in] value
 * @param[out] output
 * @param[out] output_size
 * @return CASS_OK if successful, otherwise error occurred
 */
CASS_EXPORT CassError
cass_value_get_string(const CassValue* value,
                      const char** output,
                      size_t* output_size);

/**
 * Gets the bytes of the specified value.
 *
 * @public @memberof CassValue
 *
 * @param[in] value
 * @param[out] output
 * @param[out] output_size
 * @return CASS_OK if successful, otherwise error occurred
 */
CASS_EXPORT CassError
cass_value_get_bytes(const CassValue* value,
                     const cass_byte_t** output,
                     size_t* output_size);

/**
 * Gets a decimal for the specified value.
 *
 * @public @memberof CassValue
 *
 * @param[in] value
 * @param[out] varint
 * @param[out] varint_size
 * @param[out] scale
 * @return CASS_OK if successful, otherwise error occurred
 */
CASS_EXPORT CassError
cass_value_get_decimal(const CassValue* value,
                       const cass_byte_t** varint,
                       size_t* varint_size,
                       cass_int32_t* scale);

/**
 * Gets the type of the specified value.
 *
 * @public @memberof CassValue
 *
 * @param[in] value
 * @return The type of the specified value.
 */
CASS_EXPORT CassValueType
cass_value_type(const CassValue* value);

/**
 * Returns true if a specified value is null.
 *
 * @public @memberof CassValue
 *
 * @param[in] value
 * @return true if the value is null, otherwise false.
 */
CASS_EXPORT cass_bool_t
cass_value_is_null(const CassValue* value);

/**
 * Returns true if a specified value is a collection.
 *
 * @public @memberof CassValue
 *
 * @param[in] value
 * @return true if the value is a collection, otherwise false.
 */
CASS_EXPORT cass_bool_t
cass_value_is_collection(const CassValue* value);

/**
 * Get the number of items in a collection. Works for all collection types.
 *
 * @public @memberof CassValue
 *
 * @param[in] collection
 * @return Count of items in a collection. 0 if not a collection.
 */
CASS_EXPORT size_t
cass_value_item_count(const CassValue* collection);

/**
 * Get the primary sub-type for a collection. This returns the sub-type for a
 * list or set and the key type for a map.
 *
 * @public @memberof CassValue
 *
 * @param[in] collection
 * @return The type of the primary sub-type. CASS_VALUE_TYPE_UNKNOWN
 * returned if not a collection.
 */
CASS_EXPORT CassValueType
cass_value_primary_sub_type(const CassValue* collection);

/**
 * Get the secondary sub-type for a collection. This returns the value type for a
 * map.
 *
 * @public @memberof CassValue
 *
 * @param[in] collection
 * @return The type of the primary sub-type. CASS_VALUE_TYPE_UNKNOWN
 * returned if not a collection or not a map.
 */
CASS_EXPORT CassValueType
cass_value_secondary_sub_type(const CassValue* collection);


/***********************************************************************************
 *
 * UUID
 *
 ************************************************************************************/

/**
 * Creates a new UUID generator.
 *
 * <b>Note:</b> This object is thread-safe. It is best practice to create and reuse
 * a single object per application.
 *
 * <b>Note:</b> If unique node information (IP address) is unable to be determined
 * then random node information will be generated.
 *
 * @public @memberof CassUuidGen
 *
 * @return Returns a UUID generator that must be freed.
 *
 * @see cass_uuid_gen_free()
 * @see cass_uuid_gen_new_with_node()
 */
CASS_EXPORT CassUuidGen*
cass_uuid_gen_new();

/**
 * Creates a new UUID generator with custom node information.
 *
 * <b>Note:</b> This object is thread-safe. It is best practice to create and reuse
 * a single object per application.
 *
 * @public @memberof CassUuidGen
 *
 * @return Returns a UUID generator that must be freed.
 *
 * @see cass_uuid_gen_free()
 */
CASS_EXPORT CassUuidGen*
cass_uuid_gen_new_with_node(cass_uint64_t node);

/**
 * Frees a UUID generator instance.
 *
 * @public @memberof CassUuidGen
 *
 * @param[in] uuid_gen
 */
CASS_EXPORT void
cass_uuid_gen_free(CassUuidGen* uuid_gen);

/**
 * Generates a V1 (time) UUID.
 *
 * <b>Note:</b> This method is thread-safe
 *
 * @public @memberof CassUuidGen
 *
 * @param[in] uuid_gen
 * @param[out] output A V1 UUID for the current time.
 */
CASS_EXPORT void
cass_uuid_gen_time(CassUuidGen* uuid_gen,
                   CassUuid* output);

/**
 * Generates a new V4 (random) UUID
 *
 * <b>Note:</b>: This method is thread-safe
 *
 * @public @memberof CassUuidGen
 *
 * @param[in] uuid_gen
 * @param output A randomly generated V4 UUID.
 */
CASS_EXPORT void
cass_uuid_gen_random(CassUuidGen* uuid_gen,
                     CassUuid* output);

/**
 * Generates a V1 (time) UUID for the specified time.
 *
 * <b>Note:</b>: This method is thread-safe
 *
 * @public @memberof CassUuidGen
 *
 * @param[in] uuid_gen
 * @param[in] timestamp
 * @param[out] output A V1 UUID for the specified time.
 */
CASS_EXPORT void
cass_uuid_gen_from_time(CassUuidGen* uuid_gen,
                        cass_uint64_t timestamp,
                        CassUuid* output);

/**
 * Sets the UUID to the minimum V1 (time) value for the specified time.
 *
 * @public @memberof CassUuid
 *
 * @param[in] time
 * @param[out] output A minimum V1 UUID for the specified time.
 */
CASS_EXPORT void
cass_uuid_min_from_time(cass_uint64_t time,
                        CassUuid* output);

/**
 * Sets the UUID to the maximum V1 (time) value for the specified time.
 *
 * @public @memberof CassUuid
 *
 * @param[in] time
 * @param[out] output A maximum V1 UUID for the specified time.
 */
CASS_EXPORT void
cass_uuid_max_from_time(cass_uint64_t time,
                        CassUuid* output);

/**
 * Gets the timestamp for a V1 UUID
 *
 * @public @memberof CassUuid
 *
 * @param[in] uuid
 * @return The timestamp in milliseconds since the Epoch
 * (00:00:00 UTC on 1 January 1970). 0 returned if the UUID
 * is not V1.
 */
CASS_EXPORT cass_uint64_t
cass_uuid_timestamp(CassUuid uuid);

/**
 * Gets the version for a UUID
 *
 * @public @memberof CassUuid
 *
 * @param[in] uuid
 * @return The version of the UUID (1 or 4)
 */
CASS_EXPORT cass_uint8_t
cass_uuid_version(CassUuid uuid);

/**
 * Returns a null-terminated string for the specified UUID.
 *
 * @public @memberof CassUuid
 *
 * @param[in] uuid
 * @param[out] output A null-terminated string of length CASS_UUID_STRING_LENGTH.
 */
CASS_EXPORT void
cass_uuid_string(CassUuid uuid,
                 char* output);

/**
 * Returns a UUID for the specified string.
 *
 * Example: "550e8400-e29b-41d4-a716-446655440000"
 *
 * @public @memberof CassUuid
 *
 * @param[in] str
 * @param[out] output
 */
CASS_EXPORT CassError
cass_uuid_from_string(const char* str,
                      CassUuid* output);

/**
 * Same as cass_uuid_from_string(), but with lengths for string
 * parameters.
 *
 * @public @memberof CassUuid
 *
 * @param[in] str
 * @param[in] str_length
 * @param[out] output
 * @return same as cass_uuid_from_string()
 *
 * @see cass_uuid_from_string()
 */
CASS_EXPORT CassError
cass_uuid_from_string_n(const char* str,
                        size_t str_length,
                        CassUuid* output);

/***********************************************************************************
 *
 * Timestamp generators
 *
 ***********************************************************************************/

/**
 * Creates a new server-side timestamp generator. This generator allows Cassandra
 * to assign timestamps server-side.
 *
 * <bold>Note:</bold> This is the default timestamp generator.
 *
 * @public @memberof CassTimestampGen
 *
 * @return Returns a timestamp generator that must be freed.
 *
 * @see cass_timestamp_gen_free()
 */
CASS_EXPORT CassTimestampGen*
cass_timestamp_gen_server_side_new();

/**
 * Creates a new monotonically increasing timestamp generator. This generates
 * microsecond timestamps with the sub-millisecond part generated using a counter.
 * The implementation gaurantees that no more than 1000 timestamps will be generated
 * for a given clock tick even if shared by multiple session objects. If that rate is
 * excceeded then a warning is logged and timestamps stop incrementing until the next
 * clock tick.
 *
 * <bold>Note:</bold> This generator is thread-safe and can be shared by multiple sessions.
 *
 * @public @memberof CassTimestampGen
 *
 * @return Returns a timestamp generator that must be freed.
 *
 * @see cass_timestamp_gen_free()
 */
CASS_EXPORT CassTimestampGen*
cass_timestamp_gen_monotonic_new();

/**
 * Frees a timestamp generator instance.
 *
 * @public @memberof CassTimestampGen
 *
 * @param[in] timestamp_gen
 */
CASS_EXPORT void
cass_timestamp_gen_free(CassTimestampGen* timestamp_gen);


/***********************************************************************************
 *
 * Retry policies
 *
 ***********************************************************************************/

/**
 * Creates a new default retry policy.
 *
 * This policy retries queries in the following cases:
 * <ul>
 *   <li>On a read timeout, if enough replicas replied but data was not received.</li>
 *   <li>On a write timeout, if a timeout occurs while writing the distributed batch log</li>
 *   <li>On unavailble, it will move to the next host</li>
 * </ul>
 *
 * In all other cases the error will be returned.
 *
 * This policy always uses the query's original consistency level.
 *
 * @public @memberof CassRetryPolicy
 *
 * @return Returns a retry policy that must be freed.
 *
 * @see cass_retry_policy_free()
 */
CASS_EXPORT CassRetryPolicy*
cass_retry_policy_default_new();

/**
 * Creates a new downgrading consistency retry policy.
 *
 * <b>Important:</b> This policy may attempt to retry requests with a lower
 * consistency level. Using this policy can break consistency guarantees.
 *
 * This policy will retry in the same scenarios as the default policy, but
 * it will also retry in the following cases:
 * <ul>
 *   <li>On a read timeout, if some replicas responded but is lower than
 *   required by the current consistency level then retry with a lower
 *   consistency level.</li>
 *   <li>On a write timeout, Retry unlogged batches at a lower consistency level
 *   if at least one replica responded. For single queries and batch if any
 *    replicas responded then consider the request successful and swallow the
 *    error.</li>
 *   <li>On unavailable, retry at a lower consistency if at lease one replica
 *   responded.</li>
 * </ul>
 *
 * This goal of this policy is to attempt to save a request if there's any
 * chance of success. A writes succeeds as long as there's a single copy
 * persisted and a read will succeed if there's some data available even
 * if it increases the risk of reading stale data.
 *
 * @public @memberof CassRetryPolicy
 *
 * @return Returns a retry policy that must be freed.
 *
 * @see cass_retry_policy_free()
 */
CASS_EXPORT CassRetryPolicy*
cass_retry_policy_downgrading_consistency_new();

/**
 * Creates a new fallthrough retry policy.
 *
 * This policy never retries or ignores a server-side failure. The error
 * is always returned.
 *
 * @public @memberof CassRetryPolicy
 *
 * @return Returns a retry policy that must be freed.
 *
 * @see cass_retry_policy_free()
 */
CASS_EXPORT CassRetryPolicy*
cass_retry_policy_fallthrough_new();

/**
 * Creates a new logging retry policy.
 *
 * This policy logs the retry decision of its child policy. Logging is
 * done using CASS_LOG_INFO.
 *
 * @public @memberof CassRetryPolicy
 *
 * @param[in] child_retry_policy
 * @return Returns a retry policy that must be freed. NULL is returned if
 * the child_policy is a logging retry policy.
 *
 * @see cass_retry_policy_free()
 */
CASS_EXPORT CassRetryPolicy*
cass_retry_policy_logging_new(CassRetryPolicy* child_retry_policy);

/**
 * Frees a retry policy instance.
 *
 * @public @memberof CassRetryPolicy
 *
 * @param[in] policy
 */
CASS_EXPORT void
cass_retry_policy_free(CassRetryPolicy* policy);

/***********************************************************************************
 *
 * Consistency
 *
 ***********************************************************************************/

/**
 * Gets the string for a consistency.
 *
 * @param[in] consistency
 * @return A null-terminated string for the consistency.
 * Example: "ALL", "ONE", "QUORUM", etc.
 */
CASS_EXPORT const char*
cass_consistency_string(CassConsistency consistency);

/***********************************************************************************
 *
 * Write type
 *
 ***********************************************************************************/
/**
 * Gets the string for a write type.
 *
 * @param[in] write_type
 * @return A null-terminated string for the write type.
 * Example: "BATCH", "SIMPLE", "COUNTER", etc.
 */
CASS_EXPORT const char*
cass_write_type_string(CassWriteType write_type);

/***********************************************************************************
 *
 * Error
 *
 ***********************************************************************************/

/**
 * Gets a description for an error code.
 *
 * @param[in] error
 * @return A null-terminated string describing the error.
 */
CASS_EXPORT const char*
cass_error_desc(CassError error);

/***********************************************************************************
 *
 * Log
 *
 ***********************************************************************************/

/**
 * Explicitly wait for the log to flush and deallocate resources.
 * This *MUST* be the last call using the library. It is an error
 * to call any cass_*() functions after this call.
 *
 * @deprecated This is no longer useful and does nothing. Expect this to be
 * removed in a few releases.
 */
CASS_EXPORT void
CASS_DEPRECATED(cass_log_cleanup());

/**
 * Sets the log level.
 *
 * <b>Note:</b> This needs to be done before any call that might log, such as
 * any of the cass_cluster_*() or cass_ssl_*() functions.
 *
 * <b>Default:</b> CASS_LOG_WARN
 *
 * @param[in] log_level
 */
CASS_EXPORT void
cass_log_set_level(CassLogLevel log_level);

/**
 * Sets a callback for handling logging events.
 *
 * <b>Note:</b> This needs to be done before any call that might log, such as
 * any of the cass_cluster_*() or cass_ssl_*() functions.
 *
 * <b>Default:</b> An internal callback that prints to stderr
 *
 * @param[in] data An opaque data object passed to the callback.
 * @param[in] callback A callback that handles logging events. This is
 * called in a separate thread so access to shared data must be synchronized.
 */
CASS_EXPORT void
cass_log_set_callback(CassLogCallback callback,
                      void* data);

/**
 * Sets the log queue size.
 *
 * <b>Note:</b> This needs to be done before any call that might log, such as
 * any of the cass_cluster_*() or cass_ssl_*() functions.
 *
 * <b>Default:</b> 2048
 *
 * @deprecated This is no longer useful and does nothing. Expect this to be
 * removed in a few releases.
 *
 * @param[in] queue_size
 */
CASS_EXPORT void
CASS_DEPRECATED(cass_log_set_queue_size(size_t queue_size));

/**
 * Gets the string for a log level.
 *
 * @param[in] log_level
 * @return A null-terminated string for the log level.
 * Example: "ERROR", "WARN", "INFO", etc.
 */
CASS_EXPORT const char*
cass_log_level_string(CassLogLevel log_level);

/***********************************************************************************
 *
 * Inet
 *
 ************************************************************************************/

/**
 * Constructs an inet v4 object.
 *
 * @public @memberof CassInet
 *
 * @param[in] address An address of size CASS_INET_V4_LENGTH
 * @return An inet object.
 */
CASS_EXPORT CassInet
cass_inet_init_v4(const cass_uint8_t* address);

/**
 * Constructs an inet v6 object.
 *
 * @public @memberof CassInet
 *
 * @param[in] address An address of size CASS_INET_V6_LENGTH
 * @return An inet object.
 */
CASS_EXPORT CassInet
cass_inet_init_v6(const cass_uint8_t* address);

/**
 * Returns a null-terminated string for the specified inet.
 *
 * @public @memberof CassInet
 *
 * @param[in] inet
 * @param[out] output A null-terminated string of length CASS_INET_STRING_LENGTH.
 */
CASS_EXPORT void
cass_inet_string(CassInet inet,
                 char* output);

/**
 * Returns an inet for the specified string.
 *
 * Examples: "127.0.0.1" or "::1"
 *
 * @public @memberof CassInet
 *
 * @param[in] str
 * @param[out] output
 */
CASS_EXPORT CassError
cass_inet_from_string(const char* str,
                      CassInet* output);

/**
 * Same as cass_inet_from_string(), but with lengths for string
 * parameters.
 *
 * @public @memberof CassInet
 *
 * @param[in] str
 * @param[in] str_length
 * @param[out] output
 * @return same as cass_inet_from_string()
 *
 * @see cass_inet_from_string()
 */
CASS_EXPORT CassError
cass_inet_from_string_n(const char* str,
                        size_t str_length,
                        CassInet* output);

/***********************************************************************************
 *
 * Date/Time
 *
 ************************************************************************************/

/**
 * Converts a unix timestamp (in seconds) to the Cassandra "date" type. The "date" type
 * represents the number of days since the Epoch (1970-01-01) with the Epoch centered at
 * the value 2^31.
 *
 * @param[in] time
 * @return the number of days since the date -5877641-06-23
 */
CASS_EXPORT cass_uint32_t
cass_date_from_epoch(cass_int64_t epoch_secs);

/**
 * Converts a unix timestamp (in seconds) to the Cassandra "time" type. The "time" type
 * represents the number of nanoseconds since midnight (range 0 to 86399999999999).
 *
 * @param[in] time
 * @return nanoseconds since midnight
 */
CASS_EXPORT cass_int64_t
cass_time_from_epoch(cass_int64_t epoch_secs);

/**
 * Combines the Cassandra "date" and "time" types to Epoch time in seconds.
 *
 * @param[in] date
 * @param[in] time
 * @return Epoch time in seconds. Negative times are possible if the date
 * occurs before the Epoch (1970-1-1).
 */
CASS_EXPORT cass_int64_t
cass_date_time_to_epoch(cass_uint32_t date,
                        cass_int64_t time);

#ifdef __cplusplus
} /* extern "C" */
#endif

#endif /* __CASS_H_INCLUDED__ */<|MERGE_RESOLUTION|>--- conflicted
+++ resolved
@@ -465,13 +465,10 @@
   CASS_VALUE_TYPE_VARINT    = 0x000E,
   CASS_VALUE_TYPE_TIMEUUID  = 0x000F,
   CASS_VALUE_TYPE_INET      = 0x0010,
-<<<<<<< HEAD
   CASS_VALUE_TYPE_DATE      = 0x0011,
   CASS_VALUE_TYPE_TIME      = 0x0012,
-=======
   CASS_VALUE_TYPE_SMALL_INT = 0x0013,
   CASS_VALUE_TYPE_TINY_INT  = 0x0014,
->>>>>>> 85205501
   CASS_VALUE_TYPE_LIST      = 0x0020,
   CASS_VALUE_TYPE_MAP       = 0x0021,
   CASS_VALUE_TYPE_SET       = 0x0022,
@@ -4436,8 +4433,6 @@
                                    const char* name,
                                    size_t name_length);
 
-<<<<<<< HEAD
-=======
 /**
  * Sets a "tinyint" in a user defined type at the specified index.
  *
@@ -4538,7 +4533,6 @@
                                    size_t name_length,
                                    cass_int16_t value);
 
->>>>>>> 85205501
 /**
  * Sets an "int" in a user defined type at the specified index.
  *
