--- conflicted
+++ resolved
@@ -68,39 +68,14 @@
   const int num_rows = 100;
   const int page_size = 5;
 
-<<<<<<< HEAD
-  std::string insert_query = "INSERT INTO test (part, key, value) VALUES (?, ?, ?);";
-  test_utils::CassStatementPtr statement(cass_statement_new(insert_query.c_str(), 3));
-
-  // Determine if bound parameters can be used based on C* version
-  if (version.major == 1) {
-    test_utils::CassPreparedPtr prepared = test_utils::prepare(session, insert_query.c_str());
-    statement = test_utils::CassStatementPtr(cass_prepared_bind(prepared.get()));
-  }
-=======
   std::string select_query = "SELECT value FROM test";
 
   insert_rows(num_rows);
->>>>>>> 54d7460c
 
   test_utils::CassResultPtr result;
   test_utils::CassStatementPtr statement(test_utils::CassStatementPtr(cass_statement_new(select_query.c_str(), 0)));
   cass_statement_set_paging_size(statement.get(), page_size);
 
-<<<<<<< HEAD
-  for (int i = 0; i < num_rows; ++i) {
-    cass_statement_bind_int32(statement.get(), 0, part_key);
-    cass_statement_bind_uuid(statement.get(), 1, test_utils::generate_time_uuid(uuid_gen));
-    cass_statement_bind_int32(statement.get(), 2, i);
-    test_utils::CassFuturePtr future(cass_session_execute(session, statement.get()));
-    test_utils::wait_and_check_error(future.get());
-  }
-
-  std::string select_query = "SELECT value FROM test";
-
-  test_utils::CassResultPtr result;
-  statement = test_utils::CassStatementPtr(cass_statement_new(select_query.c_str(), 0));
-=======
   cass_int32_t count = 0;
   do {
     test_utils::CassFuturePtr future(cass_session_execute(session, statement.get()));
@@ -133,7 +108,6 @@
 
   test_utils::CassResultPtr result;
   test_utils::CassStatementPtr statement(test_utils::CassStatementPtr(cass_statement_new(select_query.c_str(), 0)));
->>>>>>> 54d7460c
   cass_statement_set_paging_size(statement.get(), page_size);
 
   cass_int32_t count = 0;
