--- conflicted
+++ resolved
@@ -471,11 +471,7 @@
   // Set local DC using connected host
   {
     cass::DCAwarePolicy policy("", 0, false);
-<<<<<<< HEAD
-    policy.init(hosts[cass::Address("2.0.0.0", 4092)], hosts, NULL);
-=======
-    policy.init(hosts[cass::Address("2.0.0.0", 9042)], hosts);
->>>>>>> 122f1524
+    policy.init(hosts[cass::Address("2.0.0.0", 9042)], hosts, NULL);
 
     cass::ScopedPtr<cass::QueryPlan> qp(policy.new_query_plan("ks", NULL, NULL, NULL));
     const size_t seq[] = {2, 3, 4};
@@ -486,11 +482,7 @@
   {
     cass::DCAwarePolicy policy("", 0, false);
     policy.init(cass::SharedRefPtr<cass::Host>(
-<<<<<<< HEAD
-                  new cass::Host(cass::Address("0.0.0.0", 4092), false)), hosts, NULL);
-=======
-                  new cass::Host(cass::Address("0.0.0.0", 9042), false)), hosts);
->>>>>>> 122f1524
+                  new cass::Host(cass::Address("0.0.0.0", 9042), false)), hosts, NULL);
 
     cass::ScopedPtr<cass::QueryPlan> qp(policy.new_query_plan("ks", NULL, NULL, NULL));
     const size_t seq[] = {1};
@@ -525,16 +517,11 @@
     token += partition_size;
   }
 
-<<<<<<< HEAD
-  token_map.build();
-  policy.init(cass::SharedRefPtr<cass::Host>(), hosts, NULL);
-=======
   add_keyspace_simple("test", 3, token_map.get());
   token_map->build();
 
   cass::TokenAwarePolicy policy(new cass::RoundRobinPolicy());
-  policy.init(cass::SharedRefPtr<cass::Host>(), hosts);
->>>>>>> 122f1524
+  policy.init(cass::SharedRefPtr<cass::Host>(), hosts, NULL);
 
   cass::SharedRefPtr<cass::QueryRequest> request(new cass::QueryRequest(1));
   const char* value = "kjdfjkldsdjkl"; // hash: 9024137376112061887
@@ -605,10 +592,6 @@
     token += partition_size;
   }
 
-<<<<<<< HEAD
-  token_map.build();
-  policy.init(cass::SharedRefPtr<cass::Host>(), hosts, NULL);
-=======
   ReplicationMap replication;
   replication[LOCAL_DC] = "3";
   replication[REMOTE_DC] = "2";
@@ -616,8 +599,7 @@
   token_map->build();
 
   cass::TokenAwarePolicy policy(new cass::DCAwarePolicy(LOCAL_DC, num_hosts / 2, false));
-  policy.init(cass::SharedRefPtr<cass::Host>(), hosts);
->>>>>>> 122f1524
+  policy.init(cass::SharedRefPtr<cass::Host>(), hosts, NULL);
 
   cass::SharedRefPtr<cass::QueryRequest> request(new cass::QueryRequest(1));
   const char* value = "abc"; // hash: -5434086359492102041
